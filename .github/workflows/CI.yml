name: LPython CI

on:
  push:
    branches:
      - main
  pull_request:
    branches:
      - main


jobs:
  Build:
<<<<<<< HEAD

    strategy:
      matrix:
        include:
          - os: ubuntu-latest
            label: linux-64
            prefix: /usr/share/miniconda/envs/test
            python-version: "3.10"

          - os: macos-latest
            label: osx-64
            prefix: /usr/local/miniconda/envs/test
            python-version: "3.10"

          - os: windows-latest
            label: win-64
            prefix: C:\Miniconda3\envs\test
            python-version: "3.10"

=======
>>>>>>> 973102b7
    name: LPython CI (${{ matrix.python-version }}, ${{ matrix.os }})
    runs-on: ${{ matrix.os }}
    strategy:
      fail-fast: false
      matrix:
        os: ["ubuntu-latest", "macos-latest", "windows-latest"]
        python-version: ["3.10"]
    steps:
      - uses: actions/checkout@v2
        with:
          fetch-depth: 0

      - uses: conda-incubator/setup-miniconda@v2
        with:
          auto-update-conda: true
          environment-file: ci/environment.yml
          python-version: ${{ matrix.python-version }}
          auto-activate-base: false

      - name: Install Windows Conda Packages
        if: contains(matrix.os, 'windows')
        shell: bash -l {0}
        run: conda install m2-bison=3.0.4 ninja

      - name: Install Linux / macOS Conda Packages
        if: contains(matrix.os, 'ubuntu') || contains(matrix.os, 'macos')
        shell: bash -l {0}
        run: conda install bison=3.4

      - name: Conda info
        shell: bash -l {0}
        run: |
            conda info
            conda list

      - name: Setup Platform (Linux)
        if: contains(matrix.os, 'ubuntu')
        shell: bash -l {0}
        run: |
            echo "LFORTRAN_CMAKE_GENERATOR=Unix Makefiles" >> $GITHUB_ENV
            echo "WIN=0" >> $GITHUB_ENV
            echo "MACOS=0" >> $GITHUB_ENV

      - name: Setup Platform (macOS)
        if: contains(matrix.os, 'macos')
        shell: bash -l {0}
        run: |
            echo "LFORTRAN_CMAKE_GENERATOR=Unix Makefiles" >> $GITHUB_ENV
            echo "WIN=0" >> $GITHUB_ENV
            echo "MACOS=1" >> $GITHUB_ENV

      - name: Build and test (Linux / macOS)
        shell: bash -l {0}
        if: contains(matrix.os, 'ubuntu') || contains(matrix.os, 'macos')
        run: |
            xonsh ci/build.xsh

      - name: Build and test (Windows)
        if: contains(matrix.os, 'windows')
        shell: cmd
        run: |
            set CONDA_INSTALL_LOCN=C:\\Miniconda3
            call %CONDA_INSTALL_LOCN%\Scripts\activate.bat
            call conda activate test
            set LFORTRAN_CMAKE_GENERATOR=Ninja
            set WIN=1
            set MACOS=0
            call "C:/Program Files (x86)/Microsoft Visual Studio/2019/Enterprise/VC/Auxiliary/Build/vcvars64.bat"
            xonsh ci\build.xsh<|MERGE_RESOLUTION|>--- conflicted
+++ resolved
@@ -11,28 +11,6 @@
 
 jobs:
   Build:
-<<<<<<< HEAD
-
-    strategy:
-      matrix:
-        include:
-          - os: ubuntu-latest
-            label: linux-64
-            prefix: /usr/share/miniconda/envs/test
-            python-version: "3.10"
-
-          - os: macos-latest
-            label: osx-64
-            prefix: /usr/local/miniconda/envs/test
-            python-version: "3.10"
-
-          - os: windows-latest
-            label: win-64
-            prefix: C:\Miniconda3\envs\test
-            python-version: "3.10"
-
-=======
->>>>>>> 973102b7
     name: LPython CI (${{ matrix.python-version }}, ${{ matrix.os }})
     runs-on: ${{ matrix.os }}
     strategy:
