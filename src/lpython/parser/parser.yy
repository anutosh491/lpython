--- conflicted
+++ resolved
@@ -703,11 +703,8 @@
     | "{" "}" { $$ = DICT_01(@$); }
     | "{" dict_list "}" { $$ = DICT_02($2, @$); }
     | KW_AWAIT expr %prec AWAIT { $$ = AWAIT($2, @$); }
-<<<<<<< HEAD
+    | id ":=" expr { $$ = NAMEDEXPR($1, $3, @$); }
     | "*" expr { $$ = STARRED_ARG($2, @$); }
-=======
-    | id ":=" expr { $$ = NAMEDEXPR($1, $3, @$); }
->>>>>>> 6ca725e7
 
     | expr "+" expr { $$ = BINOP($1, Add, $3, @$); }
     | expr "-" expr { $$ = BINOP($1, Sub, $3, @$); }
