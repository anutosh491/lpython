--- conflicted
+++ resolved
@@ -1898,7 +1898,14 @@
             args.push_back(al, expr);
         }
 
-        ASR::symbol_t *s = current_scope->resolve_symbol(call_name);
+        ASR::symbol_t *stemp = current_scope->resolve_symbol(call_name);
+        // handling ExternalSymbol
+        ASR::symbol_t *s = ASRUtils::symbol_get_past_external(stemp);
+        if (!s) {
+            throw SemanticError("Function '" + call_name + "' is not declared",
+                x.base.base.loc);
+        }
+
 
         if (!s) {
             // Intrinsic functions
@@ -2140,7 +2147,6 @@
                         x.base.base.loc);
                 }
                 return;
-<<<<<<< HEAD
             } else if (call_name == "bool") {
                 if (args.size() != 1) {
                     throw SemanticError(call_name + "() takes exactly one argument (" +
@@ -2191,7 +2197,7 @@
                 tmp = ASR::make_ConstantLogical_t(al, x.base.base.loc, result, type);
                 return;
             } else if (call_name == "int") {
-=======
+/*
             } else {
                 throw SemanticError(call_name + "() must have one integer argument",
                     x.base.base.loc);
@@ -2222,7 +2228,7 @@
             } else if (ASRUtils::is_logical(*t)) {
                 bool rv = ASR::down_cast<ASR::ConstantLogical_t>(arg)->m_value;
                 int8_t val = rv ? 1 : 0;
->>>>>>> 0f851016
+*/
                 ASR::ttype_t *type = ASRUtils::TYPE(ASR::make_Integer_t(al,
                                         x.base.base.loc, 4, nullptr, 0));
                 if (args.size() == 0) {
@@ -2376,21 +2382,6 @@
             }
         }
 
-<<<<<<< HEAD
-        ASR::ttype_t *a_type = ASRUtils::TYPE(ASR::make_Integer_t(al, x.base.base.loc,
-            4, nullptr, 0));
-        tmp = ASR::make_FunctionCall_t(al, x.base.base.loc, s,
-            nullptr, args.p, args.size(), nullptr, 0, a_type, nullptr, nullptr);
-=======
-        // Other functions
-        ASR::symbol_t *stemp = current_scope->resolve_symbol(call_name);
-        // handling ExternalSymbol
-        ASR::symbol_t *s = ASRUtils::symbol_get_past_external(stemp);
-        if (!s) {
-            throw SemanticError("Function '" + call_name + "' is not declared",
-                x.base.base.loc);
-        }
-
         if(ASR::is_a<ASR::Function_t>(*s)) {
             ASR::Function_t *func = ASR::down_cast<ASR::Function_t>(s);
             ASR::ttype_t *a_type = ASRUtils::expr_type(func->m_return_var);
@@ -2403,7 +2394,6 @@
             throw SemanticError("Unsupported call type for " + call_name,
                 x.base.base.loc);
         }
->>>>>>> 0f851016
     }
 
     void visit_ImportFrom(const AST::ImportFrom_t &/*x*/) {
