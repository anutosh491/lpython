-- Abstract Semantic Representation (ASR) definition

-- The aim of ASR is to represent all semantics in a non-redundant way, and that
-- has all the semantic information available locally, so that the backend can
-- do a single pass over ASR and have all the information at hand to generate
-- code.
--
-- ASR is always semantically valid Fortran code. It is as far from the original
-- Fortran language code as possible (i.e. everything is explicitly figured out,
-- all semantic information gathered and readily available locally from each ASR
-- node), while ensuring no semantic information was lost (no lowering was
-- done), so one can still generate Fortran code from ASR that will be logically
-- equivalent to the original code.
--
-- ASR can be used to do Fortran level transformations (such as optimizations).

-- ASDL's builtin types are:
--   * identifier
--   * int (signed integers of infinite precision)
--   * string
-- We extend these by:
--   * bool (.true. / .false.)
--   * float (floating point number of infinite precision)
--   * symbol_table (scoped Symbol Table implementation)
--   * node (any ASR node)
--
-- Note: `symbol_table` contains `identifier` -> `symbol` mappings.

module ASR {

unit
    = TranslationUnit(symbol_table global_scope, node* items)

-- # Documentation for the symbol type

-- Each symbol has either `symtab` (local symbol table) or `parent_symtab`
-- (where this symbol is stored). One can get to parent_symtab via symtab, so
-- only one is present.

-- Each symbol has a `name` for easy lookup of the name of the symbol when only
-- having a pointer to it.

-- abi=Source means the symbol's implementation is included (full ASR),
-- otherwise it is external (interface ASR, such as procedure interface).

-- SubroutineCall/FunctionCall store the actual final resolved subroutine or
-- function (`name` member). They also store the original symbol
-- (`original_name`), which can be one of: null, GenericProcedure or
-- ExternalSymbol.

-- When a module is compiled, it is parsed into full ASR, an object file is
-- produced, the full ASR (abi=Source, "body" is non-empty) is transformed into
-- interface ASR (abi=LFortran, "body" is empty). Both interface and full ASR
-- is saved into the mod file.

-- When a module is used, it is first looked up in the symbol table (as either
-- full or interface ASR) and used if it is present. Otherwise a mod file is
-- found on the disk, loaded (as either full or interface ASR for LFortran's
-- mod file, depending on LFortran's compiler options; or for GFortran's mod
-- file the corresponding interface ASR is constructed with abi=GFortran) and
-- used. After the ASR is loaded, the symbols that are used are represented as
-- ExternalSymbols in the current scope of the symbol table.

-- ExternalSymbol represents symbols that cannot be looked up in the current
-- scoped symbol table. As an example, if a variable is defined in a module,
-- but used in a nested subroutine, that is not an external symbol
-- because it can be resolved in the current symbol table (nested subroutine)
-- by following the parents. However if a symbol is used from a different
-- module, then it is an external symbol, because usual symbol resolution by
-- going to the parents will not find the definition. The `module_name` member
-- is the name of the module the symbol is in, the `scope_names` is a list of
-- names if the symbol is in a nested symbol table. For example if it is a
-- local variable in a function `f` that is nested in function `g`, then
-- `scope_names=[g, f]`.

-- REPL: each cell is parsed into full ASR, compiled + executed, the full ASR
-- is transformed into interface ASR (abi=LFortran) and kept in the symbol
-- table. A new cell starts with an empty symbol table, whose parent symbol
-- table is the previous cell. That allows function / declaration shadowing.


symbol
    = Program(symbol_table symtab, identifier name, identifier* dependencies,
        stmt* body)
    | Module(symbol_table symtab, identifier name, identifier* dependencies,
        bool loaded_from_mod, bool intrinsic)
    | Subroutine(symbol_table symtab, identifier name, expr* args, stmt* body,
        abi abi, access access, deftype deftype, string? bindc_name, bool pure,
        bool module)
    | Function(symbol_table symtab, identifier name, expr* args, stmt* body,
        expr return_var, abi abi, access access, deftype deftype,
        string? bindc_name)
    | GenericProcedure(symbol_table parent_symtab, identifier name,
        symbol* procs, access access)
    | CustomOperator(symbol_table parent_symtab, identifier name,
        symbol* procs, access access)
    | ExternalSymbol(symbol_table parent_symtab, identifier name,
        symbol external, identifier module_name, identifier* scope_names,
        identifier original_name, access access)
    | DerivedType(symbol_table symtab, identifier name, identifier* members,
        abi abi, access access, symbol? parent)
    | Variable(symbol_table parent_symtab, identifier name, intent intent,
        expr? symbolic_value, expr? value, storage_type storage, ttype type,
        abi abi, access access, presence presence, bool value_attr)
    | ClassType(symbol_table symtab, identifier name, abi abi, access access)
    | ClassProcedure(symbol_table parent_symtab, identifier name, identifier
        proc_name, symbol proc, abi abi)

storage_type = Default | Save | Parameter | Allocatable
access = Public | Private
intent = Local | In | Out | InOut | ReturnVar | Unspecified | AssociateBlock
deftype = Implementation | Interface
presence = Required | Optional

-- # Documentation for the ABI type

-- External Yes: the symbol's implementation is not part of ASR, the
-- symbol is just an interface (e.g., subroutine/function interface, or variable
-- marked as external, not allocated by this ASR).

-- External No:  the symbol's implementation is part of ASR (e.g.,
-- subroutine/function body is included, variables must be allocated).

-- abi=Source: The symbol's implementation is included in ASR, the backend is
-- free to use any ABI it wants (it might also decide to inline or eliminate
-- the code in optimizations).

-- abi=LFortranModule/GFortranModule/BindC: the symbol's implementation is
-- stored as machine code in some object file that needs to be linked in. It
-- uses the specified ABI (one of LFortran module, GFortran module or C ABI).
-- An interface that uses `iso_c_binding` and `bind(c)` is represented using
-- abi=BindC.

-- abi=Interactive: the symbol's implementation has been provided by the
-- previous REPL execution (e.g., if LLVM backend is used for the interactive
-- mode, the previous execution generated machine code for this symbol's
-- implementation that was loaded into memory). Note: this option might be
-- converted/eliminated to just use LFortran ABI in the future.

-- abi=Intrinsic: the symbol's implementation is implicitly provided by the
-- language itself as an intrinsic function. That means the backend is free to
-- implement it in any way it wants. The function does not have a body, it is
-- just an interface.

abi                   -- External     ABI
    = Source          --   No         Unspecified
    | LFortranModule  --   Yes        LFortran
    | GFortranModule  --   Yes        GFortran
    | BindC           --   Yes        C
    | Interactive     --   Yes        Unspecified
    | Intrinsic       --   Yes        Unspecified


stmt
    = Allocate(alloc_arg* args, expr? stat, expr? errmsg)
    | Assign(int label, identifier variable)
    | Assignment(expr target, expr value, stmt? overloaded)
    | Associate(expr target, expr value)
    | Cycle()
    -- deallocates if allocated otherwise throws a runtime error
    | ExplicitDeallocate(symbol* vars)
    -- deallocates if allocated otherwise does nothing
    | ImplicitDeallocate(symbol* vars)
    | DoConcurrentLoop(do_loop_head head, stmt* body)
    | DoLoop(do_loop_head head, stmt* body)
    | ErrorStop(expr? code)
    | Exit()
    | ForAllSingle(do_loop_head head, stmt assign_stmt)
        -- GoTo points to a GoToTarget with the corresponding target_id within
        -- the same procedure. We currently use `int` IDs to link GoTo with
        -- GoToTarget to avoid issues with serialization.
    | GoTo(int target_id)
        -- An empty statement, a target of zero or more GoTo statements
        -- the `id` is only unique within a procedure
    | GoToTarget(int id)
    | If(expr test, stmt* body, stmt* orelse)
    | IfArithmetic(expr test, int lt_label, int eq_label, int gt_label)
    | Print(expr? fmt, expr* values)
    | FileOpen(int label, expr? newunit, expr? filename, expr? status)
    | FileClose(int label, expr? unit, expr? iostat, expr? iomsg, expr? err, expr? status)
    | FileRead(int label, expr? unit, expr? fmt, expr? iomsg, expr? iostat, expr? id, expr* values)
    | FileRewind(int label, expr? unit, expr? iostat, expr? err)
    | FileInquire(int label, expr? unit, expr? file, expr? iostat, expr? err,
              expr? exist, expr? opened, expr? number, expr? named,
              expr? name, expr? access, expr? sequential, expr? direct,
              expr? form, expr? formatted, expr? unformatted, expr? recl,
              expr? nextrec, expr? blank, expr? position, expr? action,
              expr? read, expr? write, expr? readwrite, expr? delim,
              expr? pad, expr? flen, expr? blocksize, expr? convert,
              expr? carriagecontrol, expr? iolength)
    | FileWrite(int label, expr? unit, expr? fmt, expr? iomsg, expr? iostat, expr? id, expr* values)
    | Return()
    | Select(expr test, case_stmt* body, stmt* default)
    | Stop(expr? code)
    | Assert(expr test, expr? msg)
    | SubroutineCall(symbol name, symbol? original_name, call_arg* args, expr? dt)
    | Where(expr test, stmt* body, stmt* orelse)
    | WhileLoop(expr test, stmt* body)
    | Nullify(symbol* vars)
    | Flush(int label, expr unit, expr? err, expr? iomsg, expr? iostat)
    | ListAppend(symbol a, expr ele)
<<<<<<< HEAD
    | SetInsert(symbol a, expr ele)
    | SetRemove(symbol a, expr ele)
=======
    | ListInsert(symbol a, expr pos, expr ele)
    | ListRemove(symbol a, expr ele)

>>>>>>> d667a825


expr
    = BoolOp(expr left, boolop op, expr right, ttype type, expr? value)
    | BinOp(expr left, binop op, expr right, ttype type, expr? value, expr? overloaded)
    | StrOp(expr left, strop op, expr right, ttype type, expr? value)
    | UnaryOp(unaryop op, expr operand, ttype type, expr? value)
        -- Such as: (x, y+z), (3.0, 2.0) generally not known at compile time
    | ComplexConstructor(expr re, expr im, ttype type, expr? value)
    | NamedExpr(expr target, expr value, ttype type)
    | Compare(expr left, cmpop op, expr right, ttype type, expr? value, expr? overloaded)
    | IfExp(expr test, expr body, expr orelse, ttype type)
    | FunctionCall(symbol name, symbol? original_name,
            call_arg* args, ttype type, expr? value, expr? dt)
    | DerivedTypeConstructor(symbol dt_sym, expr* args, ttype type)
    | ImpliedDoLoop(expr* values, expr var, expr start, expr end,
                    expr? increment, ttype type, expr? value)
    | IntegerConstant(int n, ttype type)
    | IntegerBOZ(int v, integerboz intboz_type, ttype? type)
    | RealConstant(float r, ttype type)
    | ComplexConstant(float re, float im, ttype type)
    | LogicalConstant(bool value, ttype type)
    | ListConstant(expr* args, ttype type)
    | ArrayConstant(expr* args, ttype type)
    | SetConstant(expr* elements, ttype type)
    | TupleConstant(expr* elements, ttype type)
    | StringConstant(string s, ttype type)
    | DictConstant(expr* keys, expr* values, ttype type)
    | Var(symbol v)
    | ArrayRef(symbol v, array_index* args, ttype type, expr? value)
    | DerivedRef(expr v, symbol m, ttype type, expr? value)
    | Cast(expr arg, cast_kind kind, ttype type, expr? value)

-- `len` in Character:
-- >=0 ... the length of the string, known at compile time
--  -1 ... character(*), i.e., inferred at runtime
--  -2 ... character(:), allocatable (possibly we might use -1 for that also)
--  -3 ... character(n+3), i.e., a runtime expression stored in `len_expr`

ttype
    = Integer(int kind, dimension* dims)
    | Real(int kind, dimension* dims)
    | Complex(int kind, dimension* dims)
    | Character(int kind, int len, expr? len_expr, dimension* dims)
    | Logical(int kind, dimension* dims)
    | Set(ttype type)
    | List(ttype type)
    | Tuple(ttype* type)
    | Derived(symbol derived_type, dimension* dims)
    | Class(symbol class_type, dimension* dims)
    | Dict(ttype key_type, ttype value_type)
    | Pointer(ttype type)

boolop = And | Or | Xor | NEqv | Eqv

binop = Add | Sub | Mul | Div | Pow

unaryop = Invert | Not | UAdd | USub

strop = Concat | Repeat

cmpop = Eq | NotEq | Lt | LtE | Gt | GtE

integerboz = Binary | Hex | Octal

cast_kind
    = RealToInteger
    | IntegerToReal
    | RealToReal
    | IntegerToInteger
    | RealToComplex
    | IntegerToComplex
    | IntegerToLogical
    | ComplexToComplex
    | ComplexToReal
    | LogicalToInteger

dimension = (expr? start, expr? end)

alloc_arg = (symbol a, dimension* dims)

attribute = Attribute(identifier name, attribute_arg *args)

attribute_arg = (identifier arg)

call_arg = (expr? value)

tbind = Bind(string lang, string name)

array_index = (expr? left, expr? right, expr? step)

do_loop_head = (expr? v, expr? start, expr? end, expr? increment)

case_stmt = CaseStmt(expr* test, stmt* body) | CaseStmt_Range(expr? start, expr? end, stmt* body)

}<|MERGE_RESOLUTION|>--- conflicted
+++ resolved
@@ -199,14 +199,10 @@
     | Nullify(symbol* vars)
     | Flush(int label, expr unit, expr? err, expr? iomsg, expr? iostat)
     | ListAppend(symbol a, expr ele)
-<<<<<<< HEAD
     | SetInsert(symbol a, expr ele)
     | SetRemove(symbol a, expr ele)
-=======
     | ListInsert(symbol a, expr pos, expr ele)
     | ListRemove(symbol a, expr ele)
-
->>>>>>> d667a825
 
 
 expr
