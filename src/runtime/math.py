<<<<<<< HEAD
from ltypes import i32, f64, f32, i64, ccall
=======
from ltypes import i8, i16, i32, f32, f64, ccall

>>>>>>> 0e3beae0

pi: f64 = 3.141592653589793238462643383279502884197
e: f64 = 2.718281828459045235360287471352662497757
tau: f64 = 6.283185307179586

# TODO: Change floor used inside functions implemented here to
# floordiv operator (//) once the multiple import issue is fixed

def factorial(x: i32) -> i32:
    """
    Computes the factorial of `x`.
    """

    if x < 0:
        return 0
    result: i32
    result = 1
    i: i32
    for i in range(1, x+1):
        result *= i
    return result

@overload
def floor(x: i32) -> i32:
    return x

@overload
def floor(x: i64) -> i64:
    return x

@overload
def floor(x: f64) -> i64:
    r: i64
    r = int(x)
    if x >= 0 or x == r:
        return r
    return r - 1

@overload
def floor(x: f32) -> i32:
    r: i32
    r = int(x)
    if x >= 0 or x == r:
        return r
    return r - 1


@overload
def ceil(x: i32) -> i32:
    return x

@overload
def ceil(x: i64) -> i64:
    return x

@overload
def ceil(x: f64) -> i64:
    r: i64
    r = int(x)
    if x <= 0 or r == x:
        return r
    return r + 1

@overload
def ceil(x: f32) -> i32:
    r: i32
    r = int(x)
    if x <= 0 or r == x:
        return r
    return r + 1


def comb(n: i32, k: i32) -> i32:
    """
    Computes the result of `nCk`, i.e, the number of ways to choose `k`
    items from `n` items without repetition and without order.
    """

    if n < k or n < 0:
        return 0
    res: i32
    res = floor(factorial(n)/(factorial(k)*factorial(n-k)))
    return res


def perm(n: i32, k: i32) -> i32:
    """
    Computes the result of `nPk`, i.e, the number of ways to choose `k` items
    from `n` items without repetition and with order.
    """

    if n < k or n < 0:
        return 0
    res: i32
    res = floor(factorial(n)/factorial(n-k))
    return res


def isqrt(n: i32) -> i32:
    """
    Computes the integer square root of the nonnegative integer `n`.
    """
    if n < 0:
        raise ValueError('`n` should be nonnegative')
    low: i32
    mid: i32
    high: i32
    low = 0
    high = n+1
    while low + 1 < high:
        mid = floor((low + high)/2)
        if mid*mid <= n:
            low = mid
        else:
            high = mid
    return low

# degrees
# supported data types: i8, i16, i32, i64, f32, f64

@overload
def degrees(x: i8) -> f64:
    """
    Convert angle `x` from radians to degrees.
    """
    return x * 180.0 / pi

@overload
def degrees(x: i16) -> f64:
    """
    Convert angle `x` from radians to degrees.
    """
    return x * 180.0 / pi

@overload
def degrees(x: i32) -> f64:
    """
    Convert angle `x` from radians to degrees.
    """
    return x * 180.0 / pi

@overload
def degrees(x: i64) -> f64:
    """
    Convert angle `x` from radians to degrees.
    """
    return x * 180.0 / pi

@overload
def degrees(x: f32) -> f64:
    """
    Convert angle `x` from radians to degrees.
    """
    return x * 180.0 / pi

@overload
def degrees(x: f64) -> f64:
    """
    Convert angle `x` from radians to degrees.
    """
    return x * 180.0 / pi

# radians
# supported data types: i8, i16, i32, i64, f32, f64

@overload
def radians(x: i8) -> f64:
    """
    Convert angle `x` from degrees to radians.
    """
    return x * pi / 180.0

@overload
def radians(x: i16) -> f64:
    """
    Convert angle `x` from degrees to radians.
    """
    return x * pi / 180.0

@overload
def radians(x: i32) -> f64:
    """
    Convert angle `x` from degrees to radians.
    """
    return x * pi / 180.0

@overload
def radians(x: i64) -> f64:
    """
    Convert angle `x` from degrees to radians.
    """
    return x * pi / 180.0

@overload
def radians(x: f32) -> f64:
    """
    Convert angle `x` from degrees to radians.
    """
    return x * pi / 180.0

@overload
def radians(x: f64) -> f64:
    """
    Convert angle `x` from degrees to radians.
    """
    return x * pi / 180.0

def fabs(x: f64) -> f64:
    """
    Return the absolute value of `x`.
    """
    if x < 0.0:
        return -x
    return x


def ldexp(x: f64, i: i32) -> f64:
    return x * (2**i)


def exp(x: f64) -> f64:
    """
    Return `e` raised to the power `x`.
    """
    return e**x


def pow(x: f64, y: f64) -> f64:
    """
    Return `x` raised to the power `y`.
    """
    return x**y


def mod(a: i32, b: i32) -> i32:
    """
    Returns a%b
    """
    r: i32
    r = floor(a/b)
    return a - r*b


def gcd(a: i32, b: i32) -> i32:
    """
    Returns greatest common divisor of `a` and `b`
    """
    temp: i32
    if a < 0:
        a = -a
    if b < 0:
        b = -b
    while b != 0:
        a = mod(a, b)
        temp = a
        a = b
        b = temp
    return a


def lcm(a: i32, b: i32) -> i32:
    """
    Returns least common multiple of `a` and `b`
    """
    if a < 0:
        a = -a
    if b < 0:
        b = -b
    if a*b == 0:
        return 0
    res: i32
    res = floor((a*b)/gcd(a, b))
    return res


def copysign(x: f64, y: f64) -> f64:
    """
    Return `x` with the sign of `y`.
    """
    if y > 0.0 or (y == 0.0 and atan2(y, -1.0) > 0.0):
        return fabs(x)
    else:
        return -fabs(x)


def hypot(x: i32, y: i32) -> f64:
    """
    Returns the hypotenuse of the right triangle with sides `x` and `y`.
    """
    return sqrt(1.0*(x**2 + y**2))

@overload
def trunc(x: f64) -> i64:
    """
    Return x with the fractional part removed, leaving the integer part.
    """
    if x>0:
        return floor(x)
    else:
        return ceil(x)

@overload
def trunc(x: f32) -> i32:
    """
    Return x with the fractional part removed, leaving the integer part.
    """
    if x>0:
        return floor(x)
    else:
        return ceil(x)

def sqrt(x: f64) -> f64:
    return x**(1/2)

@ccall
def _lfortran_dsin(x: f64) -> f64:
    pass

def sin(x: f64) -> f64:
    return _lfortran_dsin(x)

@ccall
def _lfortran_dcos(x: f64) -> f64:
    pass

def cos(x: f64) -> f64:
    return _lfortran_dcos(x)

@ccall
def _lfortran_dtan(x: f64) -> f64:
    pass

def tan(x: f64) -> f64:
    return _lfortran_dtan(x)

@ccall
def _lfortran_dlog(x: f64) -> f64:
    pass

def log(x: f64) -> f64:
    return _lfortran_dlog(x)

@ccall
def _lfortran_dlog10(x: f64) -> f64:
    pass

def log10(x: f64) -> f64:
    return _lfortran_dlog10(x)

def log2(x: f64) -> f64:
    return _lfortran_dlog(x)/_lfortran_dlog(2.0)

@ccall
def _lfortran_derf(x: f64) -> f64:
    pass

def erf(x: f64) -> f64:
    return _lfortran_derf(x)

@ccall
def _lfortran_derfc(x: f64) -> f64:
    pass

def erfc(x: f64) -> f64:
    return _lfortran_derfc(x)

@ccall
def _lfortran_dgamma(x: f64) -> f64:
    pass

def gamma(x: f64) -> f64:
    return _lfortran_dgamma(x)

@ccall
def _lfortran_dlog_gamma(x: f64) -> f64:
    pass

def lgamma(x: f64) -> f64:
    return _lfortran_dlog_gamma(x)

@ccall
def _lfortran_dasin(x: f64) -> f64:
    pass

def asin(x: f64) -> f64:
    return _lfortran_dasin(x)

@ccall
def _lfortran_dacos(x: f64) -> f64:
    pass

def acos(x: f64) -> f64:
    return _lfortran_dacos(x)

@ccall
def _lfortran_datan(x: f64) -> f64:
    pass

def atan(x: f64) -> f64:
    return _lfortran_datan(x)

@ccall
def _lfortran_datan2(y: f64, x: f64) -> f64:
    pass

def atan2(y: f64, x: f64) -> f64:
    return _lfortran_datan2(y, x)

@ccall
def _lfortran_dsinh(x: f64) -> f64:
    pass

def sinh(x: f64) -> f64:
    return _lfortran_dsinh(x)

@ccall
def _lfortran_dcosh(x: f64) -> f64:
    pass

def cosh(x: f64) -> f64:
    return _lfortran_dcosh(x)

@ccall
def _lfortran_dtanh(x: f64) -> f64:
    pass

def tanh(x: f64) -> f64:
    return _lfortran_dtanh(x)

@ccall
def _lfortran_dasinh(x: f64) -> f64:
    pass

def asinh(x: f64) -> f64:
    return _lfortran_dasinh(x)

@ccall
def _lfortran_dacosh(x: f64) -> f64:
    pass

def acosh(x: f64) -> f64:
    return _lfortran_dacosh(x)

@ccall
def _lfortran_datanh(x: f64) -> f64:
    pass

def atanh(x: f64) -> f64:
    return _lfortran_datanh(x)


def expm1(x: f64) -> f64:
    return exp(x) - 1


def log1p(x: f64) -> f64:
    return log(1 + x)


def fmod(x: f64, y: f64) -> f64:
    if y == 0:
        raise ValueError('math domain error')
    return _lfortran_dfmod(x, y)


@ccall
def _lfortran_dfmod(x: f64, y: f64) -> f64:
    pass


def remainder(x: f64, y: f64) -> f64:
    q: i64
    q = int(x/y)
    if x - y*q > y*(q + 1) - x:
        return x - y*(q + 1)
    return x - y*q<|MERGE_RESOLUTION|>--- conflicted
+++ resolved
@@ -1,9 +1,5 @@
-<<<<<<< HEAD
-from ltypes import i32, f64, f32, i64, ccall
-=======
 from ltypes import i8, i16, i32, f32, f64, ccall
 
->>>>>>> 0e3beae0
 
 pi: f64 = 3.141592653589793238462643383279502884197
 e: f64 = 2.718281828459045235360287471352662497757
