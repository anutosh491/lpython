#include <lfortran/asr.h>
#include <lfortran/containers.h>
#include <lfortran/exception.h>
#include <lfortran/asr_utils.h>
#include <lfortran/asr_verify.h>
#include <lfortran/pass/array_op.h>
#include <lfortran/pass/pass_utils.h>


namespace LFortran {

using ASR::down_cast;
using ASR::is_a;

/*
This ASR pass replaces operations over arrays with do loops. 
The function `pass_replace_array_op` transforms the ASR tree in-place.

Converts:

    c = a + b

to:

    do i = lbound(a), ubound(a)
        c(i) = a(i) + b(i)
    end do

The code below might seem intriguing because of minor but crucial
details. Generally for any node, first, its children are visited.
If any child contains operations over arrays then, the a do loop
pass is added for performing the operation element wise. For stroing
the result, either a new variable is created or a result variable
available from the parent node is used. Once done, this result variable
is used by the parent node in place of the child node from which it was
made available. Consider the example below for better understanding.

Say, BinOp(BinOp(Arr1 Add Arr2) Add Arr3) is the expression we want
to visit. Then, first BinOp(Arr1 Add Arr2) will be visited and its
result will be stored (not actually, just extra ASR do loop node will be added) 
in a new variable, Say Result1. Then this Result1 will be used as follows,
BinOp(Result1 Add Arr3). Imagine, this overall expression is further
assigned to some Fortran variable as, Assign(Var1, BinOp(Result1 Add Arr3)).
In this case a new variable will not be created to store the result of RHS, just Var1
will be used as the final destination and a do loop pass will be added as follows,
do i = lbound(Var1), ubound(Var1)

Var1(i) = Result1(i) + Arr3(i)

end do

Note that once the control will reach the above loop, the loop for
Result1 would have already been executed.

All the nodes should be implemented using the above logic to track 
array operations and perform the do loop pass. As of now, some of the
nodes are implemented and more are yet to be implemented with time. 
*/

class ArrayOpVisitor : public ASR::BaseWalkVisitor<ArrayOpVisitor>
{
private:
    Allocator &al;
    ASR::TranslationUnit_t &unit;
    Vec<ASR::stmt_t*> array_op_result;

    /*
        This pointer stores the result of a node.
        Specifically if a node or its child contains
        operations performed over arrays then it points
        to the new variable which will store the result
        of that operation once the code is compiled.
    */
    ASR::expr_t *tmp_val; 

    /*
        This pointer is intened to be a signal for the current
        node to create a new variable for storing the result of
        array operation or store it in a variable available from
        the parent node. For example, if BinOp is a child of the 
        Assignment node then, the following will point to the target
        attribute of the assignment node. This helps in avoiding
        unnecessary do loop passes.
    */
    ASR::expr_t *result_var;

    /*
        This integer just maintains the count of new result
        variables created. It helps in uniquely identifying
        the variables and avoids clash with already existing
        variables defined by the user.
    */
    int result_var_num;

    /*
        It stores the address of symbol table of current scope,
        which can be program, function, subroutine or even
        global scope.
    */
    SymbolTable* current_scope;

public:
    ArrayOpVisitor(Allocator &al, ASR::TranslationUnit_t &unit) : al{al}, unit{unit}, 
    tmp_val{nullptr}, result_var{nullptr}, result_var_num{0},
    current_scope{nullptr} {
        array_op_result.reserve(al, 1);
    }

    void transform_stmts(ASR::stmt_t **&m_body, size_t &n_body) {
        Vec<ASR::stmt_t*> body;
        body.reserve(al, n_body);
        for (size_t i=0; i<n_body; i++) {
            // Not necessary after we check it after each visit_stmt in every
            // visitor method:
            array_op_result.n = 0;
            visit_stmt(*m_body[i]);
            if (array_op_result.size() > 0) {
                for (size_t j=0; j<array_op_result.size(); j++) {
                    body.push_back(al, array_op_result[j]);
                }
                array_op_result.n = 0;
            } else {
                body.push_back(al, m_body[i]);
            }
        }
        m_body = body.p;
        n_body = body.size();
    }

    // TODO: Only Program and While is processed, we need to process all calls
    // to visit_stmt().

    void visit_Program(const ASR::Program_t &x) {
        // FIXME: this is a hack, we need to pass in a non-const `x`,
        // which requires to generate a TransformVisitor.
        ASR::Program_t &xx = const_cast<ASR::Program_t&>(x);
        current_scope = xx.m_symtab;
        transform_stmts(xx.m_body, xx.n_body);

        // Transform nested functions and subroutines
        for (auto &item : x.m_symtab->scope) {
            if (is_a<ASR::Subroutine_t>(*item.second)) {
                ASR::Subroutine_t *s = down_cast<ASR::Subroutine_t>(item.second);
                visit_Subroutine(*s);
            }
            if (is_a<ASR::Function_t>(*item.second)) {
                ASR::Function_t *s = down_cast<ASR::Function_t>(item.second);
                visit_Function(*s);
            }
        }
    }

    void visit_Subroutine(const ASR::Subroutine_t &x) {
        // FIXME: this is a hack, we need to pass in a non-const `x`,
        // which requires to generate a TransformVisitor.
        ASR::Subroutine_t &xx = const_cast<ASR::Subroutine_t&>(x);
        current_scope = xx.m_symtab;
        transform_stmts(xx.m_body, xx.n_body);
    }

    void visit_Function(const ASR::Function_t &x) {
        // FIXME: this is a hack, we need to pass in a non-const `x`,
        // which requires to generate a TransformVisitor.
        ASR::Function_t &xx = const_cast<ASR::Function_t&>(x);
        current_scope = xx.m_symtab;
        transform_stmts(xx.m_body, xx.n_body);
    }

<<<<<<< HEAD
    void visit_Assignment(const ASR::Assignment_t& x) {
        if( PassUtils::is_array(x.m_target, al) ) {
            apply_pass = true;
            m_target = x.m_target;
=======
    inline int get_rank(ASR::expr_t* x) {
        int n_dims = 0;
        ASR::ttype_t* x_type = expr_type(x);
        if( x->type == ASR::exprType::Var ) {
            ASR::Var_t* x_var = ASR::down_cast<ASR::Var_t>(x);
            ASR::Variable_t *v = ASR::down_cast<ASR::Variable_t>(symbol_get_past_external(x_var->m_v));
            switch( v->m_type->type ) {
                case ASR::ttypeType::Integer: {
                    ASR::Integer_t* x_type_ref = down_cast<ASR::Integer_t>(x_type);
                    n_dims = x_type_ref->n_dims;
                    break;
                }
                case ASR::ttypeType::IntegerPointer: {
                    ASR::IntegerPointer_t* x_type_ref = down_cast<ASR::IntegerPointer_t>(x_type);
                    n_dims = x_type_ref->n_dims;
                    break;
                }
                case ASR::ttypeType::Real: {
                    ASR::Real_t* x_type_ref = down_cast<ASR::Real_t>(x_type);
                    n_dims = x_type_ref->n_dims;
                    break;
                }
                case ASR::ttypeType::RealPointer: {
                    ASR::RealPointer_t* x_type_ref = down_cast<ASR::RealPointer_t>(x_type);
                    n_dims = x_type_ref->n_dims;
                    break;
                }
                case ASR::ttypeType::Complex: {
                    ASR::Complex_t* x_type_ref = down_cast<ASR::Complex_t>(x_type);
                    n_dims = x_type_ref->n_dims;
                    break;
                }
                case ASR::ttypeType::ComplexPointer: {
                    ASR::ComplexPointer_t* x_type_ref = down_cast<ASR::ComplexPointer_t>(x_type);
                    n_dims = x_type_ref->n_dims;
                    break;
                }
                case ASR::ttypeType::Derived: {
                    ASR::Derived_t* x_type_ref = down_cast<ASR::Derived_t>(x_type);
                    n_dims = x_type_ref->n_dims;
                    break;
                }
                case ASR::ttypeType::DerivedPointer: {
                    ASR::DerivedPointer_t* x_type_ref = down_cast<ASR::DerivedPointer_t>(x_type);
                    n_dims = x_type_ref->n_dims;
                    break;
                }
                case ASR::ttypeType::Logical: {
                    ASR::Logical_t* x_type_ref = down_cast<ASR::Logical_t>(x_type);
                    n_dims = x_type_ref->n_dims;
                    break;
                }
                case ASR::ttypeType::LogicalPointer: {
                    ASR::LogicalPointer_t* x_type_ref = down_cast<ASR::LogicalPointer_t>(x_type);
                    n_dims = x_type_ref->n_dims;
                    break;
                }
                case ASR::ttypeType::Character: {
                    ASR::Character_t* x_type_ref = down_cast<ASR::Character_t>(x_type);
                    n_dims = x_type_ref->n_dims;
                    break;
                }
                case ASR::ttypeType::CharacterPointer: {
                    ASR::CharacterPointer_t* x_type_ref = down_cast<ASR::CharacterPointer_t>(x_type);
                    n_dims = x_type_ref->n_dims;
                    break;
                }
                default:
                    break;
            }
        }
        return n_dims;
    }

    inline bool is_array(ASR::expr_t* x) {
        return get_rank(x) > 0;
    }

    void visit_Assignment(const ASR::Assignment_t& x) {
        if( is_array(x.m_target) ) {
            result_var = x.m_target;
>>>>>>> 03c9c338
            this->visit_expr(*(x.m_value));
        }
    }

<<<<<<< HEAD
    void visit_BinOp(const ASR::BinOp_t &x) {
        if( !apply_pass ) {
            return ;
        }
        // Case #1: For static arrays in both the operands
        Vec<PassUtils::dimension_descriptor> dims_left_vec;
        PassUtils::get_dims(x.m_left, dims_left_vec, al);
        Vec<PassUtils::dimension_descriptor> dims_right_vec;
        PassUtils::get_dims(x.m_right, dims_right_vec, al);
        if( dims_left_vec.size() != dims_right_vec.size() ) {
            throw SemanticError("Cannot generate loop operands of different shapes", 
                                x.base.base.loc);
=======
    ASR::expr_t* create_array_ref(ASR::expr_t* arr_expr, Vec<ASR::expr_t*>& idx_vars) {
        ASR::Var_t* arr_var = down_cast<ASR::Var_t>(arr_expr);
        ASR::symbol_t* arr = arr_var->m_v;
        Vec<ASR::array_index_t> args;
        args.reserve(al, 1);
        for( size_t i = 0; i < idx_vars.size(); i++ ) {
            ASR::array_index_t ai;
            ai.loc = arr_expr->base.loc;
            ai.m_left = nullptr;
            ai.m_right = idx_vars[i];
            ai.m_step = nullptr;
            args.push_back(al, ai);
        }
        ASR::expr_t* array_ref = EXPR(ASR::make_ArrayRef_t(al, arr_expr->base.loc, arr, 
                                                            args.p, args.size(), 
                                                            expr_type(EXPR((ASR::asr_t*)arr_var))));
        return array_ref;
    }

    ASR::expr_t* create_var(int counter, std::string suffix, const Location& loc,
                            ASR::ttype_t* var_type) {
        ASR::expr_t* idx_var = nullptr;

        Str str_name;
        str_name.from_str(al, std::to_string(counter) + suffix);
        const char* const_idx_var_name = str_name.c_str(al);
        char* idx_var_name = (char*)const_idx_var_name;

        if( current_scope->scope.find(std::string(idx_var_name)) == current_scope->scope.end() ) {
            ASR::asr_t* idx_sym = ASR::make_Variable_t(al, loc, current_scope, idx_var_name, 
                                                    ASR::intentType::Local, nullptr, ASR::storage_typeType::Default, 
                                                    var_type, ASR::abiType::Source, ASR::accessType::Public);
            current_scope->scope[std::string(idx_var_name)] = ASR::down_cast<ASR::symbol_t>(idx_sym);
            idx_var = EXPR(ASR::make_Var_t(al, loc, ASR::down_cast<ASR::symbol_t>(idx_sym)));
        } else {
            ASR::symbol_t* idx_sym = current_scope->scope[std::string(idx_var_name)];
            idx_var = EXPR(ASR::make_Var_t(al, loc, idx_sym));
        }

        return idx_var;
    }

    void create_idx_vars(Vec<ASR::expr_t*>& idx_vars, int n_dims, const Location& loc, std::string suffix=std::string("_k")) {
        idx_vars.reserve(al, n_dims);
        ASR::ttype_t* int32_type = TYPE(ASR::make_Integer_t(al, loc, 4, nullptr, 0));
        for( int i = 1; i <= n_dims; i++ ) {
            ASR::expr_t* idx_var = create_var(i, suffix, loc, int32_type);
            idx_vars.push_back(al, idx_var);
        }
    }

    ASR::expr_t* get_bound(ASR::expr_t* arr_expr, int dim, std::string bound) {
        ASR::symbol_t *v;
        std::string remote_sym = bound;
        std::string module_name = "lfortran_intrinsic_array";
        SymbolTable* current_scope_copy = current_scope;
        current_scope = unit.m_global_scope;
        ASR::Module_t *m = load_module(al, current_scope,
                                        module_name, arr_expr->base.loc, true);

        ASR::symbol_t *t = m->m_symtab->resolve_symbol(remote_sym);
        ASR::Function_t *mfn = ASR::down_cast<ASR::Function_t>(t);
        ASR::asr_t *fn = ASR::make_ExternalSymbol_t(al, mfn->base.base.loc, current_scope,
                                                    mfn->m_name, (ASR::symbol_t*)mfn,
                                                    m->m_name, mfn->m_name, ASR::accessType::Private);
        std::string sym = mfn->m_name;
        if( current_scope->scope.find(sym) != current_scope->scope.end() ) {
            v = current_scope->scope[sym];
        } else {
            current_scope->scope[sym] = ASR::down_cast<ASR::symbol_t>(fn);
            v = ASR::down_cast<ASR::symbol_t>(fn);
        }
        Vec<ASR::expr_t*> args;
        args.reserve(al, 2);
        args.push_back(al, arr_expr);
        ASR::expr_t* const_1 = EXPR(ASR::make_ConstantInteger_t(al, arr_expr->base.loc, dim, expr_type(mfn->m_args[1])));
        args.push_back(al, const_1);
        ASR::ttype_t *type = EXPR2VAR(ASR::down_cast<ASR::Function_t>(
                                     symbol_get_past_external(v))->m_return_var)->m_type;
        current_scope = current_scope_copy;
        return EXPR(ASR::make_FunctionCall_t(al, arr_expr->base.loc, v, nullptr,
                                             args.p, args.size(), nullptr, 0, type));
    }

    void visit_ConstantInteger(const ASR::ConstantInteger_t& x) {
        tmp_val = const_cast<ASR::expr_t*>(&(x.base));
    }

    void visit_ImplicitCast(const ASR::ImplicitCast_t& x) {
        ASR::expr_t* result_var_copy = result_var;
        result_var = nullptr;
        this->visit_expr(*(x.m_arg));
        result_var = result_var_copy;
        if( is_array(tmp_val) ) {
            if( result_var == nullptr ) {
                result_var = create_var(result_var_num, std::string("_implicit_cast_res"), x.base.base.loc, x.m_type);
                result_var_num += 1;
            }
            int n_dims = get_rank(result_var);
            Vec<ASR::expr_t*> idx_vars;
            create_idx_vars(idx_vars, n_dims, x.base.base.loc);
            ASR::stmt_t* doloop = nullptr;
            for( int i = n_dims - 1; i >= 0; i-- ) {
                ASR::do_loop_head_t head;
                head.m_v = idx_vars[i];
                head.m_start = get_bound(result_var, i + 1, "lbound");
                head.m_end = get_bound(result_var, i + 1, "ubound");
                head.m_increment = nullptr;
                head.loc = head.m_v->base.loc;
                Vec<ASR::stmt_t*> doloop_body;
                doloop_body.reserve(al, 1);
                if( doloop == nullptr ) {
                    ASR::expr_t* ref = create_array_ref(tmp_val, idx_vars);
                    ASR::expr_t* res = create_array_ref(result_var, idx_vars);
                    ASR::expr_t* impl_cast_el_wise = EXPR(ASR::make_ImplicitCast_t(al, x.base.base.loc, ref, x.m_kind, x.m_type));
                    ASR::stmt_t* assign = STMT(ASR::make_Assignment_t(al, x.base.base.loc, res, impl_cast_el_wise));
                    doloop_body.push_back(al, assign);
                } else {
                    doloop_body.push_back(al, doloop);
                }
                doloop = STMT(ASR::make_DoLoop_t(al, x.base.base.loc, head, doloop_body.p, doloop_body.size()));
            }
            array_op_result.push_back(al, doloop);
            tmp_val = result_var;
        } else {
            tmp_val = const_cast<ASR::expr_t*>(&(x.base));
>>>>>>> 03c9c338
        }
    }

    void visit_Var(const ASR::Var_t& x) {
        tmp_val = const_cast<ASR::expr_t*>(&(x.base));
    }

    void visit_BinOp(const ASR::BinOp_t &x) {
        ASR::expr_t* result_var_copy = result_var;
        result_var = nullptr;
        this->visit_expr(*(x.m_left));
        ASR::expr_t* left = tmp_val;
        result_var = nullptr;
        this->visit_expr(*(x.m_right));
        ASR::expr_t* right = tmp_val;
        int rank_left = get_rank(left);
        int rank_right = get_rank(right);
        if( rank_left == 0 && rank_right == 0 ) {
            tmp_val = const_cast<ASR::expr_t*>(&(x.base));
            return ;
        }
        if( rank_left > 0 && rank_right > 0 ) {
            if( rank_left != rank_right ) {
                throw SemanticError("Cannot generate loop operands of different shapes", 
                                    x.base.base.loc);
            }
            result_var = result_var_copy;
            if( result_var == nullptr ) {
                result_var = create_var(result_var_num, std::string("_bin_op_res"), x.base.base.loc, expr_type(left));
                result_var_num += 1;
            }
            tmp_val = result_var;

<<<<<<< HEAD
        PassUtils::dimension_descriptor* dims_left = dims_left_vec.p;
        int n_dims = dims_left_vec.size();
        PassUtils::dimension_descriptor* dims_right = dims_right_vec.p;
        ASR::ttype_t* int32_type = TYPE(ASR::make_Integer_t(al, x.base.base.loc, 4, nullptr, 0));
        Vec<ASR::expr_t*> idx_vars;
        PassUtils::create_idx_vars(idx_vars, n_dims, x.base.base.loc, al, unit);
        ASR::stmt_t* doloop = nullptr;
        for( int i = n_dims - 1; i >= 0; i-- ) {
            if( dims_left[i].lbound != dims_right[i].lbound ||
                dims_left[i].ubound != dims_right[i].ubound ) {
                throw SemanticError("Incompatible shapes of operand arrays", x.base.base.loc);
            }
            ASR::do_loop_head_t head;
            head.m_v = idx_vars[i];
            head.m_start = EXPR(ASR::make_ConstantInteger_t(al, x.base.base.loc, dims_left[i].lbound, int32_type)); // TODO: Replace with call to lbound
            head.m_end = EXPR(ASR::make_ConstantInteger_t(al, x.base.base.loc, dims_left[i].ubound, int32_type)); // TODO: Replace with call to ubound
            head.m_increment = nullptr;
            head.loc = head.m_v->base.loc;
            Vec<ASR::stmt_t*> doloop_body;
            doloop_body.reserve(al, 1);
            if( doloop == nullptr ) {
                ASR::expr_t* ref_1 = PassUtils::create_array_ref(x.m_left, idx_vars, al);
                ASR::expr_t* ref_2 = PassUtils::create_array_ref(x.m_right, idx_vars, al);
                ASR::expr_t* res = PassUtils::create_array_ref(m_target, idx_vars, al);
                ASR::expr_t* bin_op_el_wise = EXPR(ASR::make_BinOp_t(al, x.base.base.loc, ref_1, x.m_op, ref_2, x.m_type));
                ASR::stmt_t* assign = STMT(ASR::make_Assignment_t(al, x.base.base.loc, res, bin_op_el_wise));
                doloop_body.push_back(al, assign);
=======
            int n_dims = rank_left;
            Vec<ASR::expr_t*> idx_vars;
            create_idx_vars(idx_vars, n_dims, x.base.base.loc);
            ASR::stmt_t* doloop = nullptr;
            for( int i = n_dims - 1; i >= 0; i-- ) {
                // TODO: Add an If debug node to check if the lower and upper bounds of both the arrays are same.
                ASR::do_loop_head_t head;
                head.m_v = idx_vars[i];
                head.m_start = get_bound(result_var, i + 1, "lbound");
                head.m_end = get_bound(result_var, i + 1, "ubound");
                head.m_increment = nullptr;
                head.loc = head.m_v->base.loc;
                Vec<ASR::stmt_t*> doloop_body;
                doloop_body.reserve(al, 1);
                if( doloop == nullptr ) {
                    ASR::expr_t* ref_1 = create_array_ref(left, idx_vars);
                    ASR::expr_t* ref_2 = create_array_ref(right, idx_vars);
                    ASR::expr_t* res = create_array_ref(result_var, idx_vars);
                    ASR::expr_t* bin_op_el_wise = EXPR(ASR::make_BinOp_t(al, x.base.base.loc, ref_1, x.m_op, ref_2, x.m_type));
                    ASR::stmt_t* assign = STMT(ASR::make_Assignment_t(al, x.base.base.loc, res, bin_op_el_wise));
                    doloop_body.push_back(al, assign);
                } else {
                    doloop_body.push_back(al, doloop);
                }
                doloop = STMT(ASR::make_DoLoop_t(al, x.base.base.loc, head, doloop_body.p, doloop_body.size()));
            }
            array_op_result.push_back(al, doloop);
        } else if( (rank_left == 0 && rank_right > 0) || 
                   (rank_right == 0 && rank_left > 0) ) {
            result_var = result_var_copy;
            ASR::expr_t *arr_expr = nullptr, *other_expr = nullptr;
            int n_dims = 0;
            if( rank_left > 0 ) {
                arr_expr = left;
                other_expr = right;
                n_dims = rank_left;
>>>>>>> 03c9c338
            } else {
                arr_expr = right;
                other_expr = left;
                n_dims = rank_right;
            }
            if( result_var == nullptr ) {
                result_var = create_var(result_var_num, std::string("_bin_op_res"), x.base.base.loc, expr_type(arr_expr));
                result_var_num += 1;
            }
            tmp_val = result_var;

            Vec<ASR::expr_t*> idx_vars;
            create_idx_vars(idx_vars, n_dims, x.base.base.loc);
            ASR::stmt_t* doloop = nullptr;
            for( int i = n_dims - 1; i >= 0; i-- ) {
                // TODO: Add an If debug node to check if the lower and upper bounds of both the arrays are same.
                ASR::do_loop_head_t head;
                head.m_v = idx_vars[i];
                head.m_start = get_bound(result_var, i + 1, "lbound");
                head.m_end = get_bound(result_var, i + 1, "ubound");
                head.m_increment = nullptr;
                head.loc = head.m_v->base.loc;
                Vec<ASR::stmt_t*> doloop_body;
                doloop_body.reserve(al, 1);
                if( doloop == nullptr ) {
                    ASR::expr_t* ref = create_array_ref(arr_expr, idx_vars);
                    ASR::expr_t* res = create_array_ref(result_var, idx_vars);
                    ASR::expr_t* bin_op_el_wise = EXPR(ASR::make_BinOp_t(al, x.base.base.loc, ref, x.m_op, other_expr, x.m_type));
                    ASR::stmt_t* assign = STMT(ASR::make_Assignment_t(al, x.base.base.loc, res, bin_op_el_wise));
                    doloop_body.push_back(al, assign);
                } else {
                    doloop_body.push_back(al, doloop);
                }
                doloop = STMT(ASR::make_DoLoop_t(al, x.base.base.loc, head, doloop_body.p, doloop_body.size()));
            }
            array_op_result.push_back(al, doloop);
        }
    }
};

void pass_replace_array_op(Allocator &al, ASR::TranslationUnit_t &unit) {
    ArrayOpVisitor v(al, unit);
    v.visit_TranslationUnit(unit);
    LFORTRAN_ASSERT(asr_verify(unit));
}


} // namespace LFortran<|MERGE_RESOLUTION|>--- conflicted
+++ resolved
@@ -166,12 +166,10 @@
         transform_stmts(xx.m_body, xx.n_body);
     }
 
-<<<<<<< HEAD
     void visit_Assignment(const ASR::Assignment_t& x) {
         if( PassUtils::is_array(x.m_target, al) ) {
             apply_pass = true;
             m_target = x.m_target;
-=======
     inline int get_rank(ASR::expr_t* x) {
         int n_dims = 0;
         ASR::ttype_t* x_type = expr_type(x);
@@ -253,12 +251,10 @@
     void visit_Assignment(const ASR::Assignment_t& x) {
         if( is_array(x.m_target) ) {
             result_var = x.m_target;
->>>>>>> 03c9c338
             this->visit_expr(*(x.m_value));
         }
     }
 
-<<<<<<< HEAD
     void visit_BinOp(const ASR::BinOp_t &x) {
         if( !apply_pass ) {
             return ;
@@ -271,7 +267,6 @@
         if( dims_left_vec.size() != dims_right_vec.size() ) {
             throw SemanticError("Cannot generate loop operands of different shapes", 
                                 x.base.base.loc);
-=======
     ASR::expr_t* create_array_ref(ASR::expr_t* arr_expr, Vec<ASR::expr_t*>& idx_vars) {
         ASR::Var_t* arr_var = down_cast<ASR::Var_t>(arr_expr);
         ASR::symbol_t* arr = arr_var->m_v;
@@ -398,7 +393,6 @@
             tmp_val = result_var;
         } else {
             tmp_val = const_cast<ASR::expr_t*>(&(x.base));
->>>>>>> 03c9c338
         }
     }
 
@@ -432,7 +426,6 @@
             }
             tmp_val = result_var;
 
-<<<<<<< HEAD
         PassUtils::dimension_descriptor* dims_left = dims_left_vec.p;
         int n_dims = dims_left_vec.size();
         PassUtils::dimension_descriptor* dims_right = dims_right_vec.p;
@@ -460,7 +453,6 @@
                 ASR::expr_t* bin_op_el_wise = EXPR(ASR::make_BinOp_t(al, x.base.base.loc, ref_1, x.m_op, ref_2, x.m_type));
                 ASR::stmt_t* assign = STMT(ASR::make_Assignment_t(al, x.base.base.loc, res, bin_op_el_wise));
                 doloop_body.push_back(al, assign);
-=======
             int n_dims = rank_left;
             Vec<ASR::expr_t*> idx_vars;
             create_idx_vars(idx_vars, n_dims, x.base.base.loc);
@@ -497,7 +489,6 @@
                 arr_expr = left;
                 other_expr = right;
                 n_dims = rank_left;
->>>>>>> 03c9c338
             } else {
                 arr_expr = right;
                 other_expr = left;
