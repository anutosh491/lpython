#include <cctype>
#include <lfortran/ast_to_src.h>
#include <lfortran/string_utils.h>

using LFortran::AST::expr_t;
using LFortran::AST::Name_t;
using LFortran::AST::Num_t;
using LFortran::AST::BinOp_t;
using LFortran::AST::operatorType;
using LFortran::AST::BaseVisitor;
using LFortran::AST::StrOp_t;


namespace LFortran {

namespace {

    inline std::string convert_to_lowercase(const std::string &s) {
       std::string res;
       for(auto x: s) res.push_back(std::tolower(x));
       return res;
    }

    std::string op2str(const operatorType type)
    {
        switch (type) {
            case (operatorType::Add) : return " + ";
            case (operatorType::Sub) : return " - ";
            case (operatorType::Mul) : return "*";
            case (operatorType::Div) : return "/";
            case (operatorType::Pow) : return "**";
        }
        throw LFortranException("Unknown type");
    }

    std::string boolop2str(const AST::boolopType type)
    {
        switch (type) {
            case (AST::boolopType::And) : return ".and.";
            case (AST::boolopType::Or) : return ".or.";
            case (AST::boolopType::Eqv) : return ".eqv.";
            case (AST::boolopType::NEqv) : return ".neqv.";
        }
        throw LFortranException("Unknown type");
    }

    std::string cmpop2str(const AST::cmpopType type)
    {
        switch (type) {
            case (AST::cmpopType::Eq) : return "==";
            case (AST::cmpopType::Gt) : return ">";
            case (AST::cmpopType::GtE) : return ">=";
            case (AST::cmpopType::Lt) : return "<";
            case (AST::cmpopType::LtE) : return "<=";
            case (AST::cmpopType::NotEq) : return "/=";
        }
        throw LFortranException("Unknown type");
    }

    std::string strop2str(const AST::stroperatorType type)
    {
        switch (type) {
            case (AST::stroperatorType::Concat) : return " // ";
        }
        throw LFortranException("Unknown type");
    }

    std::string interfaceop2str(const AST::interfaceopType type)
    {
        switch (type) {
            case (AST::interfaceopType::AND) : return ".and.";
            case (AST::interfaceopType::OR) : return ".or.";
            case (AST::interfaceopType::EQV) : return ".eqv.";
            case (AST::interfaceopType::NEQV) : return ".neqv.";
            case (AST::interfaceopType::PLUS) : return "+";
            case (AST::interfaceopType::MINUS) : return "-";
            case (AST::interfaceopType::STAR) : return "*";
            case (AST::interfaceopType::DIV) : return "/";
            case (AST::interfaceopType::POW) : return "**";
            case (AST::interfaceopType::NOT) : return ".not.";
            case (AST::interfaceopType::EQ) : return "==";
            case (AST::interfaceopType::GT) : return ">";
            case (AST::interfaceopType::GTE) : return ">=";
            case (AST::interfaceopType::LT) : return "<";
            case (AST::interfaceopType::LTE) : return "<=";
            case (AST::interfaceopType::NOTEQ) : return "/=";
        }
        throw LFortranException("Unknown type");
    }
}

namespace AST {

class ASTToSRCVisitor : public BaseVisitor<ASTToSRCVisitor>
{
public:
    std::string s;
    bool use_colors;
    int indent_level;
    std::string indent;
    int indent_spaces;
    bool indent_unit;

    // Syntax highlighting groups
    enum gr {
        // Type
        UnitHeader,  // program, end program
        Type,        // integer, real, character, complex

        // Constant
        String,      // "some string"
        Integer,     // 234
        Real,        // 5.5_dp
        Logical,     // .true., .false.
        Complex,     // (7,8)

        // Functions
        Call,        // call
        Intrinsic,   // exp, sin, cos

        // Statements
        Conditional, // if, then, else, end if, where, select case
        Repeat,      // do, while, forall
        Keyword,     // any other keyword: print

        // Reset
        Reset,       // resets any previously set formatting
    };
    std::string syn_reset;

public:
    ASTToSRCVisitor(bool color, int indent, bool indent_unit)
            : use_colors{color}, indent_level{0},
            indent_spaces{indent}, indent_unit{indent_unit}
        { }

    std::string syn(const gr &g=gr::Reset) {
        std::string syn_color;
        if (use_colors) {
            switch (g) {
                case (gr::UnitHeader) : {
                    syn_color = color(fgB::cyan);
                    syn_reset = color(fg::reset);
                    break;
                }

                case (gr::Type) : {
                    syn_color = color(fgB::green);
                    syn_reset = color(fg::reset);
                    break;
                }

                case (gr::String) :
                case (gr::Integer) :
                case (gr::Real) :
                case (gr::Logical) :
                case (gr::Complex) : {
                    syn_color = color(fg::magenta);
                    syn_reset = color(fg::reset);
                    break;
                }

                case (gr::Call) :
                case (gr::Intrinsic) : {
                    syn_color = color(fgB::cyan) + color(style::bold);
                    syn_reset = color(fg::reset) + color(style::reset);
                    break;
                }

                case (gr::Conditional) :
                case (gr::Repeat) :
                case (gr::Keyword) : {
                    syn_color = color(fg::yellow);
                    syn_reset = color(fg::reset);
                    break;
                }

                case (gr::Reset) : {
                    syn_color = syn_reset;
                    syn_reset = "";
                    break;
                } ;

                default : {
                    throw LFortranException("Syntax Group not implemented");
                }
            }
        }
        return syn_color;
    }

    void inc_indent() {
        indent_level++;
        indent = std::string(indent_level*indent_spaces, ' ');
    }

    void dec_indent() {
        indent_level--;
        indent = std::string(indent_level*indent_spaces, ' ');
    }

    void visit_TranslationUnit(const TranslationUnit_t &x) {
        std::string r;
        for (size_t i=0; i<x.n_items; i++) {
            this->visit_ast(*x.m_items[i]);
            r += s;
            if (i < x.n_items-1 && (
                    !is_a<unit_decl2_t>(*x.m_items[i]) &&
                    !is_a<unit_decl2_t>(*x.m_items[i+1])
                )) {
                r.append("\n");
            }
        }
        s = r;
    }

    void visit_Module(const Module_t &x) {
        std::string r = "";
        r += syn(gr::UnitHeader);
        r.append("module");
        r += syn();
        r += " ";
        r.append(x.m_name);
        r.append("\n");

        r += format_unit_body(x);

        r += syn(gr::UnitHeader);
        r.append("end module");
        r += syn();
        r += " ";
        r.append(x.m_name);
        r.append("\n");
        s = r;
    }
    void visit_Submodule(const Submodule_t &x) {
        std::string r = "";
        r += syn(gr::UnitHeader);
        r.append("submodule");
        r += syn();
        r += " (";
        r.append(x.m_id);
        r += ") ";
        r.append(x.m_name);
        r += "\n";
        if (indent_unit) inc_indent();
        if(x.n_use > 0) {
            for (size_t i=0; i<x.n_use; i++) {
                this->visit_unit_decl1(*x.m_use[i]);
                r.append(s);
            }
            r.append("\n");
        }
        if(x.n_decl > 0) {
            for (size_t i=0; i<x.n_decl; i++) {
                this->visit_unit_decl2(*x.m_decl[i]);
                r.append(s);
            }
            r.append("\n");
        }
        if (x.n_contains > 0) {
            r += "\n";
            r += syn(gr::UnitHeader);
            r.append("contains");
            r += syn();
            r += "\n\n";
            inc_indent();
            for (size_t i=0; i<x.n_contains; i++) {
                this->visit_program_unit(*x.m_contains[i]);
                r.append(s);
                r.append("\n");
            }
            dec_indent();
        }
        if (indent_unit) dec_indent();
        r += syn(gr::UnitHeader);
        r.append("end submodule");
        r += syn();
        r += " ";
        r.append(x.m_name);
        r.append("\n");
        s = r;
    }

    void visit_Program(const Program_t &x) {
        std::string r;
        r += syn(gr::UnitHeader);
        r.append("program");
        r += syn();
        r += " ";
        r.append(x.m_name);
        r.append("\n");

        r += format_unit_body(x);
        r += syn(gr::UnitHeader);
        r.append("end program");
        r += syn();
        r += " ";
        r.append(x.m_name);
        r.append("\n");

        s = r;
    }

    void visit_Subroutine(const Subroutine_t &x) {
        std::string r = indent;
        for (size_t i=0; i<x.n_attributes; i++) {
            visit_decl_attribute(*x.m_attributes[i]);
            r += s;
            r.append(" ");
        }
        r += syn(gr::UnitHeader);
        r.append("subroutine");
        r += syn();
        r += " ";
        r.append(x.m_name);
        r.append("(");
        for (size_t i=0; i<x.n_args; i++) {
            this->visit_arg(x.m_args[i]);
            r.append(s);
            if (i < x.n_args-1) r.append(", ");
        }
        r.append(")");
        if (x.m_bind) {
            r.append(" ");
            this->visit_bind(*x.m_bind);
            r.append(s);
        }
        r.append("\n");

        r += format_unit_body(x, !indent_unit);
        r += indent;
        r += syn(gr::UnitHeader);
        r.append("end subroutine");
        r += syn();
        r += " ";
        r.append(x.m_name);
        r.append("\n");
        s = r;
    }

    void visit_Procedure(const Procedure_t &x) {
        std::string r = indent;
        for (size_t i=0; i<x.n_attributes; i++) {
            visit_decl_attribute(*x.m_attributes[i]);
            r += s;
            r.append(" ");
        }
        r += syn(gr::UnitHeader);
        r.append("procedure");
        r += syn();
        r += " ";
        r.append(x.m_name);
        r.append("(");
        for (size_t i=0; i<x.n_args; i++) {
            this->visit_arg(x.m_args[i]);
            r.append(s);
            if (i < x.n_args-1) r.append(", ");
        }
        r.append(")");
        r.append("\n");

        r += format_unit_body(x, !indent_unit);
        r += indent;
        r += syn(gr::UnitHeader);
        r.append("end procedure");
        r += syn();
        r += " ";
        r.append(x.m_name);
        r.append("\n");
        s = r;
    }

    void visit_AttrExtends(const AttrExtends_t &x) {
        std::string r;
        r += syn(gr::Type);
        r += "extends";
        r += syn();
        r += "(";
        r.append(x.m_name);
        r += ")";
        s = r;
    }
// Remove visit_AttrExtends !!

    void visit_DerivedType(const DerivedType_t &x) {
        std::string r = indent;
        r += syn(gr::UnitHeader);
        r.append("type");
        r += syn();
        for (size_t i=0; i<x.n_attrtype; i++) {
            if (i == 0) r.append(", ");
            this->visit_decl_attribute(*x.m_attrtype[i]);
            r.append(s);
            if (i < x.n_attrtype-1) r.append(", ");
        }
        r.append(" :: ");
        r.append(x.m_name);
        r.append("\n");
        inc_indent();
        for (size_t i=0; i<x.n_items; i++) {
            visit_unit_decl2(*x.m_items[i]);
            r.append(s);
        }
        dec_indent();
        if (x.n_contains) {
            r += "\n";
            r += syn(gr::UnitHeader);
            r.append("contains");
            r += syn();
            r += "\n\n";
            for (size_t i=0; i<x.n_contains; i++) {
                this->visit_procedure_decl(*x.m_contains[i]);
                r.append(s);
                r.append("\n");
            }
        }
        r += syn(gr::UnitHeader);
        r.append(indent + "end type\n");
        r += syn();
        s = r;
    }
<<<<<<< HEAD
    void visit_DerivedTypeProc(const DerivedTypeProc_t &x) {
        std::string r;
        r += syn(gr::String);
        r.append("procedure");
        r += syn();
        r += "(";
        r.append(x.m_name);
        r.append(")");
        for (size_t i=0; i<x.n_attr; i++) {
            if (i == 0) r.append(", ");
            this->visit_decl_attribute(*x.m_attr[i]);
            r.append(s);
            if (i < x.n_attr-1) r.append(", ");
        }
        r.append(" :: ");
        for (size_t i=0; i<x.n_symbols; i++) {
            this->visit_use_symbol(*x.m_symbols[i]);
            r.append(s);
        }
        r += "\n";
        s = r;
    }
    void visit_GenericOperator(const GenericOperator_t &x) {
        std::string r;
        r += syn(gr::String);
        r.append("generic :: operator");
        r += syn();
        r += "(" + interfaceop2str(x.m_op) + ")";
        r += " => ";
        for (size_t i=0; i<x.n_names; i++) {
            r.append(x.m_names[i]);
            if (i < x.n_names-1) r.append(", ");
        }
        s = r;
    }
    void visit_GenericAssignment(const GenericAssignment_t &x) {
        std::string r;
        r += syn(gr::String);
        r.append("generic :: assignment(=)");
        r += syn();
        r += " => ";
        for (size_t i=0; i<x.n_names; i++) {
            r.append(x.m_names[i]);
            if (i < x.n_names-1) r.append(", ");
        }
        s = r;
    }
    void visit_GenericName(const GenericName_t &x) {
        std::string r;
        r += syn(gr::String);
        r.append("generic :: ");
        r += syn();
        r.append(x.m_name);
        r += " => ";
        for (size_t i=0; i<x.n_names; i++) {
            r.append(x.m_names[i]);
            if (i < x.n_names-1) r.append(", ");
        }
        s = r;
    }
    void visit_FinalName(const FinalName_t &x) {
        std::string r;
        r += syn(gr::String);
        r.append("final :: ");
        r += syn();
        r.append(x.m_name);
        s = r;
    }
=======

    void visit_Enum(const Enum_t & x) {
        std::string r = indent;
        r += syn(gr::UnitHeader);
        r.append("enum");
        r += syn();
        if(x.n_attr) {
            r.append(", ");
            for (size_t i=0; i<x.n_attr; i++) {
                this->visit_decl_attribute(*x.m_attr[i]);
                r.append(s);
            }
        }

        r.append("\n");
        inc_indent();
        for (size_t i=0; i<x.n_items; i++) {
            this->visit_unit_decl2(*x.m_items[i]);
            r.append(s);
        }
        dec_indent();
        r += syn(gr::UnitHeader);
        r.append("end enum");
        r.append("\n");
        r += syn();
        s = r;
    }

>>>>>>> b7f576eb
    void visit_Interface(const Interface_t &x) {
        std::string r;
        r += syn(gr::UnitHeader);
        r.append("interface");
        r += syn();
        this->visit_interface_header(*x.m_header);
        r.append(s);
        r.append("\n");
        inc_indent();
        for (size_t i=0; i<x.n_items; i++) {
            this->visit_interface_item(*x.m_items[i]);
            r.append(s);
        }
        dec_indent();
        r += syn(gr::UnitHeader);
        r.append("end interface");
        r += syn();
        this->visit_interface_header(*x.m_header);
        r.append(s);
        r.append("\n");
        s = r;
    }

    void visit_InterfaceHeader(const InterfaceHeader_t &/* x */) {
        s = "";
    }

    void visit_InterfaceHeaderName(const InterfaceHeaderName_t &x) {
        s = " ";
        s += x.m_name;
    }

    void visit_InterfaceHeaderAssignment(const InterfaceHeaderAssignment_t &/* x */) {
        s = " assignment (=)";
    }

    void visit_InterfaceHeaderOperator(const InterfaceHeaderOperator_t &x) {
        s = " operator (" + interfaceop2str(x.m_op) + ")";
    }

    void visit_InterfaceHeaderCustomOperator(const InterfaceHeaderCustomOperator_t &x) {
        s = " operator (";
        s += x.m_operator_name;
        s += ")";
    }

    void visit_AbstractInterfaceHeader(const AbstractInterfaceHeader_t &/* x */) {
        s = "";
    }

    void visit_InterfaceModuleProcedure(const InterfaceModuleProcedure_t &x) {
        std::string r = indent;
        for (size_t i=0; i<x.n_attributes; i++) {
            visit_decl_attribute(*x.m_attributes[i]);
            r += s;
            r.append(" ");
        }
        r += syn(gr::UnitHeader);
        r.append("procedure ");
        r += syn();
        for (size_t i=0; i<x.n_names; i++) {
            r.append(x.m_names[i]);
            if (i < x.n_names-1) r.append(", ");
        }
        r.append("\n");
        s = r;
    }

    void visit_InterfaceProc(const InterfaceProc_t &x) {
        std::string r;
        this->visit_program_unit(*x.m_proc);
        r.append(s);
        s = r;
    }

    template <typename T>
    std::string format_import(const T &x) {
        std::string r;
        for (size_t i=0; i<x.n_import; i++) {
            this->visit_import_statement(*x.m_import[i]);
            r.append(s);
        }
        return r;
    }

    std::string format_import(const Program_t &/*x*/) {
        return "";
    }

    std::string format_import(const Module_t &/*x*/) {
        return "";
    }

    template <typename T>
    std::string format_implicit(const T &x) {
        std::string r;
        for (size_t i=0; i<x.n_implicit; i++) {
            this->visit_implicit_statement(*x.m_implicit[i]);
            r.append(s);
        }
        return r;
    }

    template <typename T>
    std::string format_body(const T &x) {
        std::string r;
        for (size_t i=0; i<x.n_body; i++) {
            this->visit_stmt(*x.m_body[i]);
            r.append(s);
        }
        return r;
    }

    std::string format_body(const Module_t &/*x*/) {
        return "";
    }


    template <typename T>
    std::string format_unit_body(const T &x, bool indent_contains=false) {
        std::string r;
        if (indent_unit) inc_indent();
        for (size_t i=0; i<x.n_use; i++) {
            this->visit_unit_decl1(*x.m_use[i]);
            r.append(s);
        }
        r += format_import(x);
        r += format_implicit(x);
        for (size_t i=0; i<x.n_decl; i++) {
            this->visit_unit_decl2(*x.m_decl[i]);
            r.append(s);
        }
        r += format_body(x);
        if (x.n_contains > 0) {
            r += "\n";
            r += syn(gr::UnitHeader);
            if (indent_unit) dec_indent();
            r.append(indent + "contains");
            if (indent_unit) inc_indent();
            r += syn();
            r += "\n\n";
            if (indent_contains) inc_indent();
            for (size_t i=0; i<x.n_contains; i++) {
                this->visit_program_unit(*x.m_contains[i]);
                r.append(s);
                r.append("\n");
            }
            if (indent_contains) dec_indent();
        }
        if (indent_unit) dec_indent();
        return r;
    }

    void visit_Function(const Function_t &x) {
        std::string r = indent;
        for (size_t i=0; i<x.n_attributes; i++) {
            visit_decl_attribute(*x.m_attributes[i]);
            r += s;
            r.append(" ");
        }
        r += syn(gr::UnitHeader);
        r.append("function");
        r += syn();
        r += " ";
        r.append(x.m_name);
        r.append("(");
        for (size_t i=0; i<x.n_args; i++) {
            this->visit_arg(x.m_args[i]);
            r.append(s);
            if (i < x.n_args-1) r.append(", ");
        }
        r.append(")");
        if (x.m_return_var) {
            r += " ";
            r += syn(gr::UnitHeader);
            r.append("result");
            r += syn();
            r += "(";
            this->visit_expr(*x.m_return_var);
            r.append(s);
            r.append(")");
        }
        if (x.m_bind) {
            r.append(" ");
            this->visit_bind(*x.m_bind);
            r.append(s);
        }
        r.append("\n");

        r += format_unit_body(x, !indent_unit);
        r += indent;
        r += syn(gr::UnitHeader);
        r.append("end function");
        r += syn();
        r += " ";
        r.append(x.m_name);
        r.append("\n");

        s = r;
    }

    void visit_Use(const Use_t &x) {
        std::string r = indent;
        r += syn(gr::UnitHeader);
        r += "use";
        r += syn();
        for (size_t i=0; i<x.n_nature; i++) {
            r += ", ";
            this->visit_decl_attribute(*x.m_nature[i]);
            r.append(s);
            r += " ::";
        }
        r += " ";
        r.append(x.m_module);
        if (x.n_symbols > 0) {
            r.append(", ");
            r += syn(gr::UnitHeader);
            r += "only";
            r += syn();
            r += ": ";
            for (size_t i=0; i<x.n_symbols; i++) {
                this->visit_use_symbol(*x.m_symbols[i]);
                r.append(s);
                if (i < x.n_symbols-1) r.append(", ");
            }
        }
        r += "\n";
        s = r;
    }

    void visit_Import(const Import_t &x) {
        std::string r = indent;
        r += syn(gr::UnitHeader);
        r += "import";
        r += syn();
        if (x.m_mod == import_modifierType::ImportNone) {
            r.append(", ");
            r += syn(gr::UnitHeader);
            r += "none";
            r += syn();
        } else if (x.m_mod == import_modifierType::ImportOnly) {
            r.append(", ");
            r += syn(gr::UnitHeader);
            r += "only";
            r += syn();
            r += ":";
        } else if (x.m_mod == import_modifierType::ImportAll) {
            r.append(", ");
            r += syn(gr::UnitHeader);
            r += "all";
            r += syn();
        } else if (x.m_mod == import_modifierType::ImportDefault) {
            r += " ::";
        }
        if (x.n_symbols > 0) {
            r += " ";
            for (size_t i=0; i<x.n_symbols; i++) {
                r.append(x.m_symbols[i]);
                if (i < x.n_symbols-1) r.append(", ");
            }
        }
        r += "\n";
        s = r;
    }

    void visit_ImplicitNone(const ImplicitNone_t &x) {
        std::string r = indent;
        r += syn(gr::UnitHeader);
        r += "implicit none";
        r += syn();
        if (x.n_specs > 0) {
            r += " (";
            for (size_t i=0; i<x.n_specs; i++) {
                visit_implicit_none_spec(*x.m_specs[i]);
                r += s;
                if (i < x.n_specs-1) r.append(", ");
            }
            r += ")";
        }
        r += "\n";
        s = r;
    }

    void visit_ImplicitNoneExternal(const ImplicitNoneExternal_t &/*x*/) {
        s = "external";
    }
    void visit_ImplicitNoneType(const ImplicitNoneType_t &/*x*/) {
        s = "type";
    }

    void visit_Implicit(const Implicit_t &x) {
        std::string r = indent;
        r += syn(gr::UnitHeader);
        r += "implicit";
        r += syn();
        r += " ";
        visit_decl_attribute(*x.m_type);
        r += s;
        if (x.n_specs > 0) {
            r += " (";
            for (size_t i=0; i<x.n_specs; i++) {
                visit_letter_spec(*x.m_specs[i]);
                r += s;
                if (i < x.n_specs-1) r.append(",");
            }
            r += ")";
        }
        r += "\n";
        s = r;
    }

    void visit_LetterSpec(const LetterSpec_t &x) {
        std::string r;
        if (x.m_start) {
            r += x.m_start;
            r += "-";
        }
        r += x.m_end;
        s = r;
    }

    void visit_Declaration(const Declaration_t &x) {
        std::string r = indent;
        if (x.m_vartype == nullptr &&
                x.n_attributes == 1 &&
                is_a<SimpleAttribute_t>(*x.m_attributes[0]) &&
                down_cast<SimpleAttribute_t>(x.m_attributes[0])->m_attr ==
                    simple_attributeType::AttrParameter) {
            // The parameter statement is printed differently than other
            // attributes
            r += syn(gr::Type);
            r += "parameter";
            r += syn();
            r += "(";
            for (size_t i=0; i<x.n_syms; i++) {
                visit_var_sym(x.m_syms[i]);
                r += s;
                if (i < x.n_syms-1) r.append(", ");
            }
            r += ")";
        } else if (x.m_vartype == nullptr &&
                x.n_attributes == 1 &&
                is_a<AttrNamelist_t>(*x.m_attributes[0])) {
            // The namelist statement is printed differently than other
            // atttributes
            r += syn(gr::Type);
            r.append("namelist");
            r += syn();
            r.append(" /");
            r += down_cast<AttrNamelist_t>(x.m_attributes[0])->m_name;
            r.append("/ ");
            for (size_t i=0; i<x.n_syms; i++) {
                visit_var_sym(x.m_syms[i]);
                r += s;
                if (i < x.n_syms-1) r.append(", ");
            }
        } else {
            if (x.m_vartype) {
                visit_decl_attribute(*x.m_vartype);
                r += s;
                if (x.n_attributes > 0) r.append(", ");
            }
            for (size_t i=0; i<x.n_attributes; i++) {
                visit_decl_attribute(*x.m_attributes[i]);
                r += s;
                if (i < x.n_attributes-1) r.append(", ");
            }
            if (x.n_syms > 0) {
                r.append(" :: ");
                for (size_t i=0; i<x.n_syms; i++) {
                    visit_var_sym(x.m_syms[i]);
                    r += s;
                    if (i < x.n_syms-1) r.append(", ");
                }
            }
        }
        r += "\n";
        s = r;
    }

    void visit_var_sym(const var_sym_t &x) {
        std::string r = "";
        r.append(x.m_name);
        if (x.n_dim > 0) {
            r.append("(");
            for (size_t i=0; i<x.n_dim; i++) {
                visit_dimension(x.m_dim[i]);
                r += s;
                if (i < x.n_dim-1) r.append(",");
            }
            r.append(")");
        }
        if (x.m_initializer) {
            visit_expr(*x.m_initializer);
            r += "=" + s;
        }
        s = r;
    }

#define ATTRTYPE(x) \
            case (simple_attributeType::Attr##x) : \
                r.append(convert_to_lowercase(#x)); \
                break;

    void visit_SimpleAttribute(const SimpleAttribute_t &x) {
        std::string r;
        r += syn(gr::Type);
        switch (x.m_attr) {
            ATTRTYPE(Abstract)
            ATTRTYPE(Allocatable)
            ATTRTYPE(Contiguous)
            ATTRTYPE(Elemental)
            ATTRTYPE(Enumerator)
            ATTRTYPE(Impure)
            ATTRTYPE(Module)
            ATTRTYPE(NoPass)
            ATTRTYPE(Optional)
            ATTRTYPE(Parameter)
            ATTRTYPE(Pointer)
            ATTRTYPE(Private)
            ATTRTYPE(Protected)
            ATTRTYPE(Public)
            ATTRTYPE(Pure)
            ATTRTYPE(Recursive)
            ATTRTYPE(Save)
            ATTRTYPE(Target)
            ATTRTYPE(Value)
            ATTRTYPE(Intrinsic)
            ATTRTYPE(Non_Intrinsic)
            default :
                throw LFortranException("Attribute type not implemented");
        }
        r += syn();
        s = r;
    }

#define ATTRTYPE2(x, y) \
            case (decl_typeType::Type##x) : \
                r.append(y); \
                break;

    void visit_AttrType(const AttrType_t &x) {
        std::string r;
        r += syn(gr::Type);
        switch (x.m_type) {
            ATTRTYPE2(Class, "class")
            ATTRTYPE2(Character, "character")
            ATTRTYPE2(Complex, "complex")
            ATTRTYPE2(DoublePrecision, "double precision")
            ATTRTYPE2(Integer, "integer")
            ATTRTYPE2(Logical, "logical")
            ATTRTYPE2(Procedure, "procedure")
            ATTRTYPE2(Real, "real")
            ATTRTYPE2(Type, "type")
            default :
                throw LFortranException("Attribute type not implemented");
        }
        r += syn();
        if (x.n_kind > 0) {
            r.append("(");

            // Determine proper canonical printing of kinds
            // TODO: Move this part into a separate AST pass
            kind_item_t k[2];
            LFORTRAN_ASSERT(x.n_kind <= 2);
            for (size_t i=0; i<x.n_kind; i++) {
                k[i] = x.m_kind[i];
            }
            if (x.n_kind == 1 && (
                    x.m_type == decl_typeType::TypeReal ||
                    x.m_type == decl_typeType::TypeInteger ||
                    x.m_type == decl_typeType::TypeLogical ||
                    x.m_type == decl_typeType::TypeComplex
                ) && (
                    k[0].m_id == nullptr || std::string(k[0].m_id) == "kind"
                )) {
                k[0].m_id = nullptr;
            } else if (x.n_kind == 1 &&
                    x.m_type == decl_typeType::TypeCharacter
                && (
                    k[0].m_id == nullptr || std::string(k[0].m_id) == "len"
                )) {
                k[0].m_id = (char*)"len";
            } else if (x.n_kind == 2 &&
                    x.m_type == decl_typeType::TypeCharacter
                && (
                    k[0].m_id != nullptr && k[1].m_id != nullptr
                ) && std::string(k[1].m_id) == "len") {
                    std::swap(k[0], k[1]);
            }
            if (x.m_type == decl_typeType::TypeCharacter &&
                k[0].m_id == nullptr) {
                    k[0].m_id = (char*)"len";
            }

            for (size_t i=0; i<x.n_kind; i++) {
                visit_kind_item(k[i]);
                r += s;
                if (i < x.n_kind-1) r.append(", ");
            }
            r.append(")");
        }
        if (x.m_name) {
            r.append("(");
            r.append(x.m_name);
            r.append(")");
        }
        s = r;
    }

    void visit_kind_item(const kind_item_t &x) {
        std::string r;
        if (x.m_id) {
            r.append(x.m_id);
            r.append("=");
        }
        r += kind_value(x.m_type, x.m_value);
        s = r;
    }

    void visit_AttrIntent(const AttrIntent_t &x) {
        std::string r;
        r += syn(gr::Type);
        r += "intent";
        r += syn();
        r += "(";
        r += syn(gr::Type);
        switch (x.m_intent) {
            case (attr_intentType::In) : {
                r.append("in");
                break;
            }
            case (attr_intentType::Out) : {
                r.append("out");
                break;
            }
            case (attr_intentType::InOut) : {
                r.append("inout");
                break;
            }
        }
        r += syn();
        r += ")";
        s = r;
    }

    void visit_AttrBind(const AttrBind_t &x) {
        std::string r;
        r += syn(gr::Type);
        r += "bind";
        r += syn();
        r += "(";
        r.append(x.m_name);
        r += ")";
        s = r;
    }

    void visit_AttrExtends(const AttrExtends_t &x) {
        std::string r;
        r += syn(gr::Type);
        r += "extends";
        r += syn();
        r += "(";
        r.append(x.m_name);
        r += ")";
        s = r;
    }

    void visit_AttrDimension(const AttrDimension_t &x) {
        std::string r;
        r += syn(gr::Type);
        r += "dimension";
        r += syn();
        if (x.n_dim > 0) {
            r += "(";
            for (size_t i=0; i<x.n_dim; i++) {
                visit_dimension(x.m_dim[i]);
                r += s;
                if (i < x.n_dim-1) r.append(",");
            }
            r += ")";
        }
        s = r;
    }

    void visit_Assignment(const Assignment_t &x) {
        std::string r = indent;
        r += print_label(x);
        this->visit_expr(*x.m_target);
        r.append(s);
        r.append(" = ");
        this->visit_expr(*x.m_value);
        r.append(s);
        r += "\n";
        s = r;
    }

    void visit_GoTo(const GoTo_t &x) {
        std::string r = indent;
        r += print_label(x);
        r += syn(gr::Call);
        r += "go to";
        r += syn();
        r.append(" ");
        r.append(std::to_string(x.m_goto_label));
        r.append("\n");
        s = r;
    }

    void visit_Associate(const Associate_t &x) {
        std::string r = indent;
        r += print_label(x);
        this->visit_expr(*x.m_target);
        r.append(s);
        r.append(" => ");
        this->visit_expr(*x.m_value);
        r.append(s);
        r += "\n";
        s = r;
    }

    void visit_SubroutineCall(const SubroutineCall_t &x) {
        std::string r = indent;
        r += print_label(x);
        r += syn(gr::Call);
        r += "call";
        r += syn();
        r += " ";
        r.append(x.m_name);
        r.append("(");
        for (size_t i=0; i<x.n_args; i++) {
            if (x.m_args[i].m_end) {
                this->visit_expr(*x.m_args[i].m_end);
                r.append(s);
            } else {
                r += ":";
            }
            if (i < x.n_args-1) r.append(", ");
        }
        r.append(")\n");
        s = r;
    }

    void visit_Allocate(const Allocate_t &x) {
        std::string r = indent;
        r.append("allocate");
        r.append("(");
        for (size_t i=0; i<x.n_args; i++) {
            if (x.m_args[i].m_end) {
                this->visit_expr(*x.m_args[i].m_end);
                r.append(s);
            } else {
                r += ":";
            }
            if (i < x.n_args-1) r.append(", ");
        }
        if (x.n_keywords > 0) r.append(", ");
        for (size_t i=0; i<x.n_keywords; i++) {
            r.append(std::string(x.m_keywords[i].m_arg));
            r += "=";
            this->visit_expr(*x.m_keywords[i].m_value);
            r.append(s);
            if (i < x.n_keywords-1) r.append(", ");
        }
        r.append(")\n");
        s = r;
    }

    void visit_Deallocate(const Deallocate_t &x) {
        std::string r = indent;
        r += print_label(x);
        r.append("deallocate");
        r.append("(");
        for (size_t i=0; i<x.n_args; i++) {
            if (x.m_args[i].m_end) {
                this->visit_expr(*x.m_args[i].m_end);
                r.append(s);
            } else {
                r += ":";
            }
            if (i < x.n_args-1) r.append(", ");
        }
        r.append(")\n");
        s = r;
    }

    void visit_If(const If_t &x) {
        std::string r = indent;
        r += print_label(x);
        r += print_stmt_name(x);
        r += syn(gr::Conditional);
        r += "if";
        r += syn();
        r += " (";
        this->visit_expr(*x.m_test);
        r += s;
        r += ") ";
        r += syn(gr::Conditional);
        r += "then";
        r += syn();
        r += "\n";
        inc_indent();
        for (size_t i=0; i<x.n_body; i++) {
            this->visit_stmt(*x.m_body[i]);
            r += s;
        }
        dec_indent();
        if (x.n_orelse > 0) {
            r += indent;
            r += syn(gr::Conditional);
            r += "else";
            r += syn();
            r += "\n";
            inc_indent();
            for (size_t i=0; i<x.n_orelse; i++) {
                this->visit_stmt(*x.m_orelse[i]);
                r += s;
            }
            dec_indent();
        }
        r += indent;
        r += syn(gr::Conditional);
        r += "end if";
        r += syn();
        r += "\n";
        s = r;
    }

    void visit_Where(const Where_t &x) {
        std::string r = indent;
        r += print_label(x);
        r += print_stmt_name(x);
        r += syn(gr::Repeat);
        r += "where";
        r += syn();
        r += " (";
        this->visit_expr(*x.m_test);
        r += s;
        r += ")\n";
        inc_indent();
        for (size_t i=0; i<x.n_body; i++) {
            this->visit_stmt(*x.m_body[i]);
            r += s;
        }
        dec_indent();
        if (x.n_orelse > 0) {
            r += indent;
            r += syn(gr::Conditional);
            r += "else where";
            r += syn();
            r += "\n";
            inc_indent();
            for (size_t i=0; i<x.n_orelse; i++) {
                this->visit_stmt(*x.m_orelse[i]);
                r += s;
            }
            dec_indent();
        }
        r += indent;
        r += syn(gr::Repeat);
        r += "end where";
        r += syn();
        r += "\n";
        s = r;
    }

    void visit_Stop(const Stop_t &x) {
        std::string r = indent;
        r += print_label(x);
        r += syn(gr::Keyword);
        r.append("stop");
        r += syn();
        if (x.m_code) {
            this->visit_expr(*x.m_code);
            r += " " + s;
        }
        r += "\n";
        s = r;
    }

    void visit_ErrorStop(const ErrorStop_t &x) {
        std::string r = indent;
        r += print_label(x);
        r += syn(gr::Keyword);
        r.append("error stop");
        r += syn();
        r += "\n";
        s = r;
    }

    void visit_DoLoop(const DoLoop_t &x) {
        std::string r = indent;
        r += print_label(x);
        r += print_stmt_name(x);
        r += syn(gr::Repeat);
        r += "do";
        r += syn();
        if (x.m_var) {
            r.append(" ");
            r.append(x.m_var);
            r.append(" = ");
        }
        if (x.m_start) {
            this->visit_expr(*x.m_start);
            r.append(s);
            r.append(", ");
        }
        if (x.m_end) {
            this->visit_expr(*x.m_end);
            r.append(s);
        }
        if (x.m_increment) {
            r.append(", ");
            this->visit_expr(*x.m_increment);
            r.append(s);
        }
        r.append("\n");
        inc_indent();
        for (size_t i=0; i<x.n_body; i++) {
            this->visit_stmt(*x.m_body[i]);
            r.append(s);
        }
        dec_indent();
        r += indent;
        r += syn(gr::Repeat);
        r.append("end do");
        r += syn();
        r += end_stmt_name(x);
        r += "\n";
        s = r;
    }

    void visit_ImpliedDoLoop(const ImpliedDoLoop_t &x) {
        std::string r = "";
        r += "(";
        for (size_t i=0; i<x.n_values; i++) {
            this->visit_expr(*x.m_values[i]);
            r.append(s);
            r.append(", ");
        }
        r.append(x.m_var);
        r.append(" = ");
        this->visit_expr(*x.m_start);
        r.append(s);
        r.append(", ");
        this->visit_expr(*x.m_end);
        r.append(s);
        if (x.m_increment) {
            r.append(", ");
            this->visit_expr(*x.m_increment);
            r.append(s);
        }
        r.append(")");
        s = r;
    }

    void visit_assoc(const var_sym_t &x) {
        std::string r = "";
        r.append(x.m_name);
        if (x.n_dim > 0) {
            r.append("(");
            for (size_t i=0; i<x.n_dim; i++) {
                visit_dimension(x.m_dim[i]);
                r += s;
                if (i < x.n_dim-1) r.append(",");
            }
            r.append(")");
        }
        if (x.m_initializer) {
            visit_expr(*x.m_initializer);
            r += " => " + s;
        }
        s = r;
    }

    void visit_AssociateBlock(const AssociateBlock_t &x) {
        std::string r = indent;
        r += print_label(x);
        r += print_stmt_name(x);
        r += syn(gr::UnitHeader);
        r += "associate";
        r += syn();
        r.append(" (");
        for (size_t i=0; i<x.n_syms; i++) {
            this->visit_assoc(x.m_syms[i]);
            r.append(s);
            if (i < x.n_syms-1) r.append(", ");
        }
        r.append(")");
        r += "\n";
        inc_indent();
        for (size_t i=0; i<x.n_body; i++) {
            this->visit_stmt(*x.m_body[i]);
            r.append(s);
        }
        dec_indent();
        r += syn(gr::UnitHeader);
        r.append("end associate");
        r += syn();
        if (x.m_stmt_name) {
            r += " ";
            r += x.m_stmt_name;
        }
        r += "\n";
        s = r;
    }

    void visit_Block(const Block_t &x) {
        std::string r = indent;
        r += print_label(x);
        r += print_stmt_name(x);
        r += syn(gr::UnitHeader);
        r += "block";
        r += syn();
        r.append("\n");
        inc_indent();
        for (size_t i=0; i<x.n_decl; i++) {
            this->visit_unit_decl2(*x.m_decl[i]);
            r.append(s);
        }
        for (size_t i=0; i<x.n_body; i++) {
            this->visit_stmt(*x.m_body[i]);
            r.append(s);
        }
        dec_indent();
        r += indent;
        r += syn(gr::UnitHeader);
        r.append("end block");
        r += syn();
        if (x.m_stmt_name) {
            r += " ";
            r += x.m_stmt_name;
        }
        r += "\n";
        s = r;
    }

    void visit_DoConcurrentLoop(const DoConcurrentLoop_t &x) {
        if (x.n_control != 1) {
            throw SemanticError("Do concurrent: exactly one control statement is required for now",
            x.base.base.loc);
        }
        std::string r = indent;
        r += print_label(x);
        r += print_stmt_name(x);
        r += syn(gr::Repeat);
        r += "do concurrent";
        r += syn();

        AST::ConcurrentControl_t &h = *(AST::ConcurrentControl_t*) x.m_control[0];
        r.append(" (");
        if (h.m_var) {
            r.append(h.m_var);
            r.append(" = ");
        }
        if (h.m_start) {
            this->visit_expr(*h.m_start);
            r.append(s);
            r.append(":");
        }
        if (h.m_end) {
            this->visit_expr(*h.m_end);
            r.append(s);
        }
        if (h.m_increment) {
            r.append(":");
            this->visit_expr(*h.m_increment);
            r.append(s);
        }
        r.append(")");
        if (x.m_mask) {
            this->visit_expr(*x.m_mask);
            r += s;
        }
        for (size_t i=0; i<x.n_locality; i++) {
            this->visit_concurrent_locality(*x.m_locality[i]);
            r.append(s);
        }
        r.append("\n");
        inc_indent();
        for (size_t i=0; i<x.n_body; i++) {
            this->visit_stmt(*x.m_body[i]);
            r.append(s);
        }
        dec_indent();
        r += indent;
        r += syn(gr::Repeat);
        r.append("end do");
        r += syn();
        r += "\n";
        s = r;
    }

    void visit_ForAll(const ForAll_t &x) {
        std::string r = indent;
        r += print_label(x);
        r += print_stmt_name(x);
        r += syn(gr::Repeat);
        r += "forall";
        r += syn();
        r.append(" (");
        for (size_t i=0; i<x.n_control; i++) {
            this->visit_concurrent_control(*x.m_control[i]);
            if (i < x.n_control-1) s.append(", ");
            r.append(s);
        }
        if (x.m_mask) {
            r += ", ";
            this->visit_expr(*x.m_mask);
            r += s;
        }
        r.append(")");
        for (size_t i=0; i<x.n_locality; i++) {
            this->visit_concurrent_locality(*x.m_locality[i]);
            r.append(s);
        }
        r.append("\n");
        inc_indent();
        for (size_t i=0; i<x.n_body; i++) {
            this->visit_stmt(*x.m_body[i]);
            r.append(s);
        }
        dec_indent();
        r += indent;
        r += syn(gr::Repeat);
        r.append("end forall");
        r += syn();
        r += end_stmt_name(x);
        r += "\n";
        s = r;
    }

    void visit_ForAllSingle(const ForAllSingle_t &x) {
        std::string r = indent;
        r += print_label(x);
        r += print_stmt_name(x);
        r += syn(gr::Repeat);
        r += "forall";
        r += syn();
        r.append(" (");
        for (size_t i=0; i<x.n_control; i++) {
            this->visit_concurrent_control(*x.m_control[i]);
            if (i < x.n_control-1) s.append(", ");
            r.append(s);
        }
        if (x.m_mask) {
            r += ", ";
            this->visit_expr(*x.m_mask);
            r += s;
        }
        r.append(")");
        r.append("\n");
        inc_indent();
        this->visit_stmt(*x.m_assign);
        r.append(s);
        dec_indent();
        r += indent;
        r += syn(gr::Repeat);
        r.append("end forall");
        r += syn();
        r += end_stmt_name(x);
        r += "\n";
        s = r;
    }

    void visit_ConcurrentControl(const ConcurrentControl_t &x) {
        std::string r;
        if (x.m_var) {
            r.append(x.m_var);
            r.append(" = ");
        }
        if (x.m_start) {
            this->visit_expr(*x.m_start);
            r.append(s);
            r.append(":");
        }
        if (x.m_end) {
            this->visit_expr(*x.m_end);
            r.append(s);
        }
        if (x.m_increment) {
            r.append(":");
            this->visit_expr(*x.m_increment);
            r.append(s);
        }
        s = r;
    }

    void visit_ConcurrentLocal(const ConcurrentLocal_t &x) {
        std::string r;
        r += " local(";
        for (size_t i=0; i<x.n_vars; i++) {
            r.append(x.m_vars[i]);
            if (i < x.n_vars-1) r.append(", ");
        }
        r += ")";
        s = r;
    }

    void visit_ConcurrentLocalInit(const ConcurrentLocalInit_t &x) {
        std::string r;
        r += " localinit(";
        for (size_t i=0; i<x.n_vars; i++) {
            r.append(x.m_vars[i]);
            if (i < x.n_vars-1) r.append(", ");
        }
        r += ")";
        s = r;
    }

    void visit_ConcurrentShared(const ConcurrentShared_t &x) {
        std::string r;
        r += " shared(";
        for (size_t i=0; i<x.n_vars; i++) {
            r.append(x.m_vars[i]);
            if (i < x.n_vars-1) r.append(", ");
        }
        r += ")";
        s = r;
    }

    void visit_ConcurrentDefault(const ConcurrentDefault_t &/* x */ ) {
        std::string r;
        r += " default(none)";
        s = r;
    }

    void visit_ConcurrentReduce(const ConcurrentReduce_t &x) {
        std::string r;
        r += " reduce(" + visit_reduce_opType(x.m_op) + ": ";
        for (size_t i=0; i<x.n_vars; i++) {
            r.append(x.m_vars[i]);
            if (i < x.n_vars-1) r.append(", ");
        }
        r += ")";
        s = r;
    }

    inline std::string visit_reduce_opType(const reduce_opType &x) {
        switch (x) {
            case (reduce_opType::ReduceAdd) :
                return "+";
            case (reduce_opType::ReduceMul) :
                return "*";
            case (reduce_opType::ReduceMIN) :
                return "min";
            case (reduce_opType::ReduceMAX) :
                return "max";
            default:
                return "";
        }
    }

    void visit_Cycle(const Cycle_t &x) {
        std::string r = indent;
        r += print_label(x);
        r += syn(gr::Keyword);
        r.append("cycle");
        r += syn();
        if (x.m_stmt_name) {
            r += " ";
            r += x.m_stmt_name;
        }
        r += "\n";
        s = r;
    }

    void visit_Continue(const Continue_t &x) {
        std::string r = indent;
        r += print_label(x);
        r += syn(gr::Keyword);
        r.append("continue");
        r += syn();
        r += "\n";
        s = r;
    }

    void visit_Exit(const Exit_t &x) {
        std::string r = indent;
        r += print_label(x);
        r += syn(gr::Keyword);
        r.append("exit");
        r += syn();
        if (x.m_stmt_name) {
            r += " ";
            r += x.m_stmt_name;
        }
        r += "\n";
        s = r;
    }

    void visit_Return(const Return_t &x) {
        std::string r = indent;
        r += print_label(x);
        r += syn(gr::Keyword);
        r.append("return");
        r += syn();
        r += "\n";
        s = r;
    }

    void visit_WhileLoop(const WhileLoop_t &x) {
        std::string r = indent;
        r += print_label(x);
        r += print_stmt_name(x);
        r += syn(gr::Repeat);
        r += "do while";
        r += syn();
        r += " (";
        this->visit_expr(*x.m_test);
        r += s;
        r += ")\n";
        inc_indent();
        for (size_t i=0; i<x.n_body; i++) {
            this->visit_stmt(*x.m_body[i]);
            r += s;
        }
        dec_indent();
        r += indent;
        r += syn(gr::Repeat);
        r += "end do";
        r += syn();
        r += "\n";
        s = r;
    }

    void visit_Print(const Print_t &x) {
        std::string r=indent;
        r += print_label(x);
        r += syn(gr::Keyword);
        r += "print";
        r += syn();
        r += " ";
        if (x.m_fmt) {
            r += "\"(" + replace(x.m_fmt, "\"", "\"\"") + ")\"";
        } else {
            r += "*";
        }
        if (x.n_values > 0) {
            r += ", ";
            for (size_t i=0; i<x.n_values; i++) {
                this->visit_expr(*x.m_values[i]);
                r += s;
                if (i < x.n_values-1) r += ", ";
            }
        }
        r += "\n";
        s = r;
    }

    void visit_Write(const Write_t &x) {
        std::string r=indent;
        r += print_label(x);
        r += syn(gr::Keyword);
        r += "write";
        r += syn();
        r += "(";
        for (size_t i=0; i<x.n_args; i++) {
            if (x.m_args[i].m_value == nullptr) {
                r += "*";
            } else {
                this->visit_expr(*x.m_args[i].m_value);
                r += s;
            }
            if (i < x.n_args-1 || x.n_kwargs > 0) r += ", ";
        }
        for (size_t i=0; i<x.n_kwargs; i++) {
            r += x.m_kwargs[i].m_arg;
            r += "=";
            if (x.m_kwargs[i].m_value == nullptr) {
                r += "*";
            } else {
                this->visit_expr(*x.m_kwargs[i].m_value);
                r += s;
            }
            if (i < x.n_kwargs-1) r += ", ";
        }
        r += ")";
        if (x.n_values > 0) {
            r += " ";
            for (size_t i=0; i<x.n_values; i++) {
                this->visit_expr(*x.m_values[i]);
                r += s;
                if (i < x.n_values-1) r += ", ";
            }
        }
        r += "\n";
        s = r;
    }

    void visit_Read(const Read_t &x) {
        std::string r=indent;
        r += print_label(x);
        r += syn(gr::Keyword);
        r += "read";
        r += syn();
        r += "(";
        for (size_t i=0; i<x.n_args; i++) {
            if (x.m_args[i].m_value == nullptr) {
                r += "*";
            } else {
                this->visit_expr(*x.m_args[i].m_value);
                r += s;
            }
            if (i < x.n_args-1 || x.n_kwargs > 0) r += ", ";
        }
        for (size_t i=0; i<x.n_kwargs; i++) {
            r += x.m_kwargs[i].m_arg;
            r += "=";
            if (x.m_kwargs[i].m_value == nullptr) {
                r += "*";
            } else {
                this->visit_expr(*x.m_kwargs[i].m_value);
                r += s;
            }
            if (i < x.n_kwargs-1) r += ", ";
        }
        r += ")";
        if (x.n_values > 0) {
            r += " ";
            for (size_t i=0; i<x.n_values; i++) {
                this->visit_expr(*x.m_values[i]);
                r += s;
                if (i < x.n_values-1) r += ", ";
            }
        }
        r += "\n";
        s = r;
    }

    void visit_Close(const Close_t &x) {
        std::string r=indent;
        r += print_label(x);
        r += syn(gr::Keyword);
        r += "close";
        r += syn();
        r += "(";
        for (size_t i=0; i<x.n_args; i++) {
            this->visit_expr(*x.m_args[i]);
            r += s;
            if (i < x.n_args-1 || x.n_kwargs > 0) r += ", ";
        }
        for (size_t i=0; i<x.n_kwargs; i++) {
            r += x.m_kwargs[i].m_arg;
            r += "=";
            this->visit_expr(*x.m_kwargs[i].m_value);
            r += s;
            if (i < x.n_kwargs-1) r += ", ";
        }
        r += ")\n";
        s = r;
    }

    void visit_Open(const Open_t &x) {
        std::string r=indent;
        r += print_label(x);
        r += syn(gr::Keyword);
        r += "open";
        r += syn();
        r += "(";
        for (size_t i=0; i<x.n_args; i++) {
            this->visit_expr(*x.m_args[i]);
            r += s;
            if (i < x.n_args-1 || x.n_kwargs > 0) r += ", ";
        }
        for (size_t i=0; i<x.n_kwargs; i++) {
            r += x.m_kwargs[i].m_arg;
            r += "=";
            this->visit_expr(*x.m_kwargs[i].m_value);
            r += s;
            if (i < x.n_kwargs-1) r += ", ";
        }
        r += ")\n";
        s = r;
    }

    void visit_Inquire(const Inquire_t &x) {
        std::string r=indent;
        r += print_label(x);
        r += syn(gr::Keyword);
        r += "inquire";
        r += syn();
        r += "(";
        for (size_t i=0; i<x.n_args; i++) {
            this->visit_expr(*x.m_args[i]);
            r += s;
            if (i < x.n_args-1 || x.n_kwargs > 0) r += ", ";
        }
        for (size_t i=0; i<x.n_kwargs; i++) {
            r += x.m_kwargs[i].m_arg;
            r += "=";
            this->visit_expr(*x.m_kwargs[i].m_value);
            r += s;
            if (i < x.n_kwargs-1) r += ", ";
        }
        r += ")";
        if (x.n_values > 0) {
            r += " ";
            for (size_t i=0; i<x.n_values; i++) {
                this->visit_expr(*x.m_values[i]);
                r += s;
                if (i < x.n_values-1) r += ", ";
            }
        }
        r += "\n";
        s = r;
    }

    void visit_Rewind(const Rewind_t &x) {
        std::string r=indent;
        r += print_label(x);
        r += syn(gr::Keyword);
        r += "rewind";
        r += syn();
        r += "(";
        for (size_t i=0; i<x.n_args; i++) {
            this->visit_expr(*x.m_args[i]);
            r += s;
            if (i < x.n_args-1 || x.n_kwargs > 0) r += ", ";
        }
        for (size_t i=0; i<x.n_kwargs; i++) {
            r += x.m_kwargs[i].m_arg;
            r += "=";
            this->visit_expr(*x.m_kwargs[i].m_value);
            r += s;
            if (i < x.n_kwargs-1) r += ", ";
        }
        r += ")\n";
        s = r;
    }

    void visit_Nullify(const Nullify_t &x) {
        std::string r=indent;
        r += print_label(x);
        r += syn(gr::Keyword);
        r += "nullify";
        r += syn();
        r += "(";
        for (size_t i=0; i<x.n_args; i++) {
            this->visit_expr(*x.m_args[i]);
            r += s;
            if (i < x.n_args-1 || x.n_kwargs > 0) r += ", ";
        }
        for (size_t i=0; i<x.n_kwargs; i++) {
            r += x.m_kwargs[i].m_arg;
            r += "=";
            this->visit_expr(*x.m_kwargs[i].m_value);
            r += s;
            if (i < x.n_kwargs-1) r += ", ";
        }
        r += ")\n";
        s = r;
    }

    void visit_Backspace(const Backspace_t &x) {
        std::string r=indent;
        r += print_label(x);
        r += syn(gr::Keyword);
        r += "backspace";
        r += syn();
        r += "(";
        for (size_t i=0; i<x.n_args; i++) {
            this->visit_expr(*x.m_args[i]);
            r += s;
            if (i < x.n_args-1 || x.n_kwargs > 0) r += ", ";
        }
        for (size_t i=0; i<x.n_kwargs; i++) {
            r += x.m_kwargs[i].m_arg;
            r += "=";
            this->visit_expr(*x.m_kwargs[i].m_value);
            r += s;
            if (i < x.n_kwargs-1) r += ", ";
        }
        r += ")\n";
        s = r;
    }

    template <typename Node>
    std::string print_label(const Node &x) {
        if (x.m_label == 0) {
            return "";
        } else {
            return std::to_string(x.m_label) + " ";
        }
    }

    template <typename Node>
    std::string print_stmt_name(const Node &x) {
        if (x.m_stmt_name == nullptr) {
            return "";
        } else {
            return std::string(x.m_stmt_name) + ": ";
        }
    }

    template <typename Node>
    std::string end_stmt_name(const Node &x) {
        if (x.m_stmt_name == nullptr) {
            return "";
        } else {
            return " " + std::string(x.m_stmt_name);
        }
    }

    void visit_Format(const Format_t &x) {
        std::string r=indent;
        r += print_label(x);
        r += syn(gr::Keyword);
        r += "format";
        r += syn();
        r += "(" + std::string(x.m_fmt) + ")\n";
        s = r;
    }

    void visit_BoolOp(const BoolOp_t &x) {
        this->visit_expr(*x.m_left);
        std::string left = std::move(s);
        this->visit_expr(*x.m_right);
        std::string right = std::move(s);
        s = "(" + left + ")" + boolop2str(x.m_op) + "(" + right + ")";
    }

    void visit_BinOp(const BinOp_t &x) {
        this->visit_expr(*x.m_left);
        std::string left = std::move(s);
        this->visit_expr(*x.m_right);
        std::string right = std::move(s);
        s = "(" + left + ")" + op2str(x.m_op) + "(" + right + ")";
    }

    void visit_StrOp(const StrOp_t &x) {
        this->visit_expr(*x.m_left);
        std::string left = std::move(s);
        this->visit_expr(*x.m_right);
        std::string right = std::move(s);
        s = left + strop2str(x.m_op) + right;
    }

    void visit_UnaryOp(const UnaryOp_t &x) {
        this->visit_expr(*x.m_operand);
        if (x.m_op == AST::unaryopType::USub) {
            s = "-(" + s + ")";
        } else if (x.m_op == AST::unaryopType::UAdd) {
            // pass
            // s = s;
        } else if (x.m_op == AST::unaryopType::Not) {
            s = ".not.(" + s + ")";
        } else {
            throw LFortranException("Unary op type not implemented");
        }
    }

    void visit_Compare(const Compare_t &x) {
        this->visit_expr(*x.m_left);
        std::string left = std::move(s);
        this->visit_expr(*x.m_right);
        std::string right = std::move(s);
        s = "(" + left + ")" + cmpop2str(x.m_op) + "(" + right + ")";
    }

    void visit_FuncCallOrArray(const FuncCallOrArray_t &x) {
        std::string r;
        if (x.n_member > 0) {
            for (size_t i=0; i<x.n_member; i++) {
                r.append(x.m_member[i].m_name);
                if (x.m_member[i].n_args > 0) {
                    r.append("(");
                    for (size_t j=0; j<x.m_member[i].n_args; j++) {
                        expr_t *start = x.m_member[i].m_args[j].m_start;
                        expr_t *end = x.m_member[i].m_args[j].m_end;
                        expr_t *step = x.m_member[i].m_args[j].m_step;
                        // TODO: Also show start, and step correctly
                        LFORTRAN_ASSERT(start == nullptr);
                        LFORTRAN_ASSERT(end != nullptr);
                        LFORTRAN_ASSERT(step == nullptr);
                        if (end) {
                            this->visit_expr(*end);
                            r.append(s);
                        }
                        if (start) {}
                        if (step) {}
                        if (i < x.m_member[i].n_args-1) r.append(",");
                    }
                    r.append(")");
                }
                r.append("%");
            }
        }
        r.append(x.m_func);
        r.append("(");
        for (size_t i=0; i<x.n_args; i++) {
            this->visit_fnarg(x.m_args[i]);
            r.append(s);
            if (i < x.n_args-1) r.append(", ");
        }
        if (x.n_keywords > 0) r.append(", ");
        for (size_t i=0; i<x.n_keywords; i++) {
            this->visit_keyword(x.m_keywords[i]);
            r.append(s);
            if (i < x.n_keywords-1) r.append(", ");
        }
        r.append(")");
        s = r;
    }

    void visit_ArrayInitializer(const ArrayInitializer_t &x) {
        std::string r = "[";
        for (size_t i=0; i<x.n_args; i++) {
            this->visit_expr(*x.m_args[i]);
            r.append(s);
            if (i < x.n_args-1) r.append(", ");
        }
        r.append("]");
        s = r;
    }

    void visit_Num(const Num_t &x) {
        s = syn(gr::Integer);
        s += std::to_string(x.m_n);
        s += syn();
    }

    void visit_Real(const Real_t &x) {
        s = syn(gr::Real);
        s += x.m_n;
        s += syn();
    }

    void visit_Str(const Str_t &x) {
        s = syn(gr::String);
        s += "\"";
        s += replace(x.m_s, "\"", "\"\"");
        s += "\"";
        s += syn();
    }

    void visit_BOZ(const BOZ_t &x) {
        s = syn(gr::Integer);
        s += "\"" + std::string(x.m_s) + "\"";
        s += syn();
    }

    void visit_Complex(const Complex_t &x){
        std::string r;
        s = syn(gr::Complex);
        r += "(";
        this->visit_expr(*x.m_re);
        r.append(s);
        r += ", ";
        this->visit_expr(*x.m_im);
        r.append(s);
        r += ")";
        r += syn();
        s = r;
    }

    void visit_Name(const Name_t &x) {
        std::string r = "";
        if (x.n_member > 0) {
            for (size_t i=0; i<x.n_member; i++) {
                r.append(x.m_member[i].m_name);
                if (x.m_member[i].n_args > 0) {
                    r.append("(");
                    for (size_t j=0; j<x.m_member[i].n_args; j++) {
                        expr_t *start = x.m_member[i].m_args[j].m_start;
                        expr_t *end = x.m_member[i].m_args[j].m_end;
                        expr_t *step = x.m_member[i].m_args[j].m_step;
                        // TODO: Also show start, and step correctly
                        LFORTRAN_ASSERT(start == nullptr);
                        LFORTRAN_ASSERT(end != nullptr);
                        LFORTRAN_ASSERT(step == nullptr);
                        if (end) {
                            this->visit_expr(*end);
                            r.append(s);
                        }
                        if (start) {}
                        if (step) {}
                        if (i < x.m_member[i].n_args-1) r.append(",");
                    }
                    r.append(")");
                }
                r.append("%");
            }
        }
        r.append(std::string(x.m_id));
        s = r;
    }

    void visit_Logical(const Logical_t &x) {
        s = syn(gr::Logical);
        if (x.m_value) {
            s += ".true.";
        } else {
            s += ".false.";
        }
        s += syn();
    }

    std::string kind_value(const AST::kind_item_typeType &type,
            const AST::expr_t *value)
    {
        switch (type) {
            case (AST::kind_item_typeType::Value) :
                LFORTRAN_ASSERT(value != nullptr);
                this->visit_expr(*value);
                return s;
            case (AST::kind_item_typeType::Colon) :
                return ":";
            case (AST::kind_item_typeType::Star) :
                return "*";
            default :
                throw LFortranException("Unknown type");
        }
    }

    void visit_dimension(const dimension_t &x) {
        if (x.m_end_star == dimension_typeType::DimensionExpr) {
            std::string left;
            bool left_is_one=false;
            if (x.m_start) {
                this->visit_expr(*x.m_start);
                left = s;
                if (x.m_start->type == AST::exprType::Num) {
                    left_is_one = (AST::down_cast<AST::Num_t>(x.m_start)->m_n == 1);
                };
            }
            std::string right;
            if (x.m_end) {
                this->visit_expr(*x.m_end);
                right = s;
            }
            if (left_is_one && right != "") {
                s = right;
            } else {
                s = left + ":" + right;
            }
        } else {
            LFORTRAN_ASSERT(x.m_end_star == dimension_typeType::DimensionStar);
            if (x.m_start) {
                this->visit_expr(*x.m_start);
                s += ":*";
            } else {
                s = "*";
            }
        }
    }

    void visit_arg(const arg_t &x) {
        s = std::string(x.m_arg);
    }

    void visit_keyword(const keyword_t &x) {
        std::string r;
        r += x.m_arg;
        r += "=";
        this->visit_expr(*x.m_value);
        r += s;
        s = r;
    }

    void visit_fnarg(const fnarg_t &x) {
        std::string r;
        if (x.m_step) {
            // Array section
            if (x.m_start) {
                this->visit_expr(*x.m_start);
                r += s;
            }
            r += ":";
            if (x.m_end) {
                this->visit_expr(*x.m_end);
                r += s;
            }
            if (is_a<Num_t>(*x.m_step) && down_cast<Num_t>(x.m_step)->m_n == 1) {
                // Nothing, a:b:1 is printed as a:b
            } else {
                r += ":";
                this->visit_expr(*x.m_step);
                r += s;
            }
        } else {
            // Array element
            LFORTRAN_ASSERT(x.m_end);
            LFORTRAN_ASSERT(!x.m_start);
            this->visit_expr(*x.m_end);
            r = s;
        }
        s = r;
    }

    void visit_Bind(const Bind_t &x) {
        std::string r;
        r += syn(gr::UnitHeader);
        r.append("bind");
        r += syn();
        r += "(";
        for (size_t i=0; i<x.n_args; i++) {
            visit_expr(*x.m_args[i]);
            r += s;
            if (i < x.n_args-1 || x.n_kwargs > 0) r.append(", ");
        }
        for (size_t i=0; i<x.n_kwargs; i++) {
            visit_keyword(x.m_kwargs[i]);
            r += s;
            if (i < x.n_kwargs-1) r.append(", ");
        }
        r += ")";
        s = r;
    }

    void visit_ArrayIndex(const ArrayIndex_t &x) {
        std::string r;
        if (x.m_left) {
            this->visit_expr(*x.m_left);
            r += s;
        }
        r.append(":");
        if (x.m_right) {
            this->visit_expr(*x.m_right);
            r += s;
        }
        if (x.m_step) {
            r.append(":");
            this->visit_expr(*x.m_step);
            r += s;
        };
        s = r;
    }

    void visit_UseSymbol(const UseSymbol_t &x) {
        s = "";
        if (x.m_rename) {
            s.append(x.m_rename);
            s.append(" => ");
        }
        s.append(x.m_sym);
    }

    void visit_Select(const Select_t &x) {
        std::string r = indent;
        r += print_label(x);
        r += print_stmt_name(x);
        r += syn(gr::Conditional);
        r += "select case";
        r += syn();
        r += " (";
        this->visit_expr(*x.m_test);
        r += s;
        r += ")\n";
        inc_indent();
        for (size_t i=0; i<x.n_body; i++) {
            this->visit_case_stmt(*x.m_body[i]);
            r += s;
        }
        if (x.n_default > 0) {
            r += indent;
            r += syn(gr::Conditional);
            r += "case";
            r += syn();
            r += " default\n";
            inc_indent();
            for (size_t i=0; i<x.n_default; i++) {
                this->visit_stmt(*x.m_default[i]);
                r += s;
            }
            dec_indent();
        }
        dec_indent();
        r += indent;
        r += syn(gr::Conditional);
        r += "end select";
        r += syn();
        r += "\n";
        s = r;
    }

    void visit_CaseStmt(const CaseStmt_t &x) {
        std::string r = indent;
        r += syn(gr::Conditional);
        r += "case";
        r += syn();
        r += " (";
        for (size_t i=0; i<x.n_test; i++) {
            this->visit_expr(*x.m_test[i]);
            r += s;
            if (i < x.n_test-1) r += ", ";
        }
        r += ")\n";
        inc_indent();
        for (size_t i=0; i<x.n_body; i++) {
            this->visit_stmt(*x.m_body[i]);
            r += s;
        }
        dec_indent();
        s = r;
    }

    void visit_CaseStmt_Range(const CaseStmt_Range_t &x) {
        std::string r = indent;
        r += syn(gr::Conditional);
        r += "case";
        r += syn();
        r += " (";
        if (x.m_start) {
            this->visit_expr(*x.m_start);
            r += s;
        }
        r.append(":");
        if (x.m_end) {
            this->visit_expr(*x.m_end);
            r += s;
        }
        r += ")\n";
        inc_indent();
        for (size_t i=0; i<x.n_body; i++) {
            this->visit_stmt(*x.m_body[i]);
            r += s;
        }
        dec_indent();
        s = r;
    }

    void visit_SelectType(const SelectType_t &x) {
        std::string r = indent;
        r += print_label(x);
        r += print_stmt_name(x);
        r += syn(gr::Conditional);
        r += "select type";
        r += syn();
        r += " (";
        if (x.m_assoc_name) {
            r.append(x.m_assoc_name);
            r += "=>";
        }
        this->visit_expr(*x.m_selector);
        r += s;
        r += ")\n";
        inc_indent();
        for (size_t i=0; i<x.n_body; i++) {
            this->visit_type_stmt(*x.m_body[i]);
            r += s;
        }
        dec_indent();
        r += syn(gr::Conditional);
        r += "end select";
        r += syn();
        r += "\n";
        s = r;
    }

    void visit_TypeStmtName(const TypeStmtName_t &x) {
        std::string r = indent;
        r += syn(gr::Conditional);
        r += "type is";
        r += syn();
        r += " (";
        if (x.m_name) {
            r.append(x.m_name);
        }
        r += ")\n";
        inc_indent();
        for (size_t i=0; i<x.n_body; i++) {
            this->visit_stmt(*x.m_body[i]);
            r += s;
        }
        dec_indent();
        s = r;
    }
    void visit_TypeStmtType(const TypeStmtType_t &x) {
        std::string r = indent;
        r += syn(gr::Conditional);
        r += "type is";
        r += syn();
        r += " (";
        if (x.m_vartype) {
            this->visit_decl_attribute(*x.m_vartype);
            r += s;
        }
        r += ")\n";
        inc_indent();
        for (size_t i=0; i<x.n_body; i++) {
            this->visit_stmt(*x.m_body[i]);
            r += s;
        }
        dec_indent();
        s = r;
    }
    void visit_ClassStmt(const ClassStmt_t &x) {
        std::string r = indent;
        r += syn(gr::Conditional);
        r += "class is";
        r += syn();
        r += " (";
        if (x.m_id) {
            r.append(x.m_id);
        }
        r += ")\n";
        inc_indent();
        for (size_t i=0; i<x.n_body; i++) {
            this->visit_stmt(*x.m_body[i]);
            r += s;
        }
        dec_indent();
        s = r;
    }
    void visit_ClassDefault(const ClassDefault_t &x) {
        std::string r = indent;
        r += syn(gr::Conditional);
        r += "class default";
        r += syn();
        r += "\n";
        inc_indent();
        for (size_t i=0; i<x.n_body; i++) {
            this->visit_stmt(*x.m_body[i]);
            r += s;
        }
        dec_indent();
        s = r;
    }
};

}

std::string ast_to_src(AST::TranslationUnit_t &ast, bool color, int indent,
        bool indent_unit) {
    AST::ASTToSRCVisitor v(color, indent, indent_unit);
    v.visit_ast((AST::ast_t &)ast);
    return v.s;
}

}<|MERGE_RESOLUTION|>--- conflicted
+++ resolved
@@ -420,7 +420,6 @@
         r += syn();
         s = r;
     }
-<<<<<<< HEAD
     void visit_DerivedTypeProc(const DerivedTypeProc_t &x) {
         std::string r;
         r += syn(gr::String);
@@ -489,7 +488,7 @@
         r.append(x.m_name);
         s = r;
     }
-=======
+
 
     void visit_Enum(const Enum_t & x) {
         std::string r = indent;
@@ -518,7 +517,6 @@
         s = r;
     }
 
->>>>>>> b7f576eb
     void visit_Interface(const Interface_t &x) {
         std::string r;
         r += syn(gr::UnitHeader);
