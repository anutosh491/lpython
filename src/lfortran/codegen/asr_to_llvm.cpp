--- conflicted
+++ resolved
@@ -1045,29 +1045,21 @@
     void declare_args(const T &x, llvm::Function &F) {
         size_t i = 0;
         for (llvm::Argument &llvm_arg : F.args()) {
-<<<<<<< HEAD
-            ASR::Variable_t *arg = EXPR2VAR(x.m_args[i]);
-            LFORTRAN_ASSERT(is_arg_dummy(arg->m_intent));
-            uint32_t h = get_hash((ASR::asr_t*)arg);
-            auto finder = std::find(needed_globals.begin(), 
-                needed_globals.end(), h);
-            if (finder != needed_globals.end()) {
-                llvm::Value* ptr = module->getOrInsertGlobal(desc_name, 
-                        needed_global_struct);
-                int idx = std::distance(needed_globals.begin(),
-                        finder);
-                builder->CreateStore(&llvm_arg, create_gep(ptr,
-                            idx));
-            }
-            std::string arg_s = arg->m_name;
-            llvm_arg.setName(arg_s);
-            llvm_symtab[h] = &llvm_arg;
-=======
             if (is_a<ASR::Variable_t>(*symbol_get_past_external(
                     ASR::down_cast<ASR::Var_t>(x.m_args[i])->m_v))) {
                 ASR::Variable_t *arg = EXPR2VAR(x.m_args[i]);
                 LFORTRAN_ASSERT(is_arg_dummy(arg->m_intent));
                 uint32_t h = get_hash((ASR::asr_t*)arg);
+                auto finder = std::find(needed_globals.begin(),
+                    needed_globals.end(), h);
+                if (finder != needed_globals.end()) {
+                    llvm::Value* ptr = module->getOrInsertGlobal(desc_name,
+                            needed_global_struct);
+                    int idx = std::distance(needed_globals.begin(),
+                            finder);
+                    builder->CreateStore(&llvm_arg, create_gep(ptr,
+                                idx));
+                }
                 std::string arg_s = arg->m_name;
                 llvm_arg.setName(arg_s);
                 llvm_symtab[h] = &llvm_arg;
@@ -1088,7 +1080,6 @@
                 llvm_arg.setName(arg_s);
                 llvm_symtab_fn_arg[h] = &llvm_arg;
             }
->>>>>>> 816fdcb4
             i++;
         }
     }
