set(SRC
    parser/preprocessor.cpp
    parser/tokenizer.cpp
    parser/parser.tab.cc
    parser/parser.cpp

    semantics/ast_symboltable_visitor.cpp
    semantics/ast_body_visitor.cpp
    semantics/ast_to_asr.cpp
<<<<<<< HEAD
    semantics/python_ast_to_asr.cpp
    semantics/asr_scopes.cpp

    codegen/fortran_evaluator.cpp
    codegen/asr_to_cpp.cpp
    codegen/asr_to_py.cpp
    codegen/x86_assembler.cpp
    codegen/asr_to_x86.cpp
=======
>>>>>>> af1927c8

    fortran_evaluator.cpp

    pickle.cpp
<<<<<<< HEAD
    serialization.cpp
    python_serialization.cpp
=======
    ast_serialization.cpp
>>>>>>> af1927c8
    cwrapper.cpp

    ast_to_src.cpp
    ast_to_openmp.cpp

    mod_to_asr.cpp

    utils.cpp

    ../bin/tpl/whereami/whereami.cpp
)
if (WITH_XEUS)
    set(SRC ${SRC}
        fortran_kernel.cpp
    )
endif()
if (WITH_JSON)
    set(SRC ${SRC}
        ast_to_json.cpp
    )
endif()
add_library(lfortran_lib ${SRC})
target_link_libraries(lfortran_lib asr lfortran_runtime_static ZLIB::ZLIB)
target_include_directories(lfortran_lib BEFORE PUBLIC ${lfortran_SOURCE_DIR}/src)
target_include_directories(lfortran_lib BEFORE PUBLIC ${lfortran_BINARY_DIR}/src)
if (WITH_XEUS)
    target_link_libraries(lfortran_lib xeus)
endif()
if (WITH_JSON)
    target_link_libraries(lfortran_lib p::rapidjson)
endif()
if (WITH_BFD)
    target_link_libraries(lfortran_lib p::bfd)
endif()
if (WITH_LINK)
    target_link_libraries(lfortran_lib p::link)
endif()
if (WITH_EXECINFO)
    target_link_libraries(lfortran_lib p::execinfo)
endif()
if (WITH_LLVM)
    target_link_libraries(lfortran_lib p::llvm)
endif()
#install(TARGETS lfortran_lib
#    RUNTIME DESTINATION bin
#    ARCHIVE DESTINATION lib
#    LIBRARY DESTINATION lib
#)

add_subdirectory(tests)<|MERGE_RESOLUTION|>--- conflicted
+++ resolved
@@ -7,27 +7,13 @@
     semantics/ast_symboltable_visitor.cpp
     semantics/ast_body_visitor.cpp
     semantics/ast_to_asr.cpp
-<<<<<<< HEAD
     semantics/python_ast_to_asr.cpp
-    semantics/asr_scopes.cpp
-
-    codegen/fortran_evaluator.cpp
-    codegen/asr_to_cpp.cpp
-    codegen/asr_to_py.cpp
-    codegen/x86_assembler.cpp
-    codegen/asr_to_x86.cpp
-=======
->>>>>>> af1927c8
 
     fortran_evaluator.cpp
 
     pickle.cpp
-<<<<<<< HEAD
-    serialization.cpp
     python_serialization.cpp
-=======
     ast_serialization.cpp
->>>>>>> af1927c8
     cwrapper.cpp
 
     ast_to_src.cpp
