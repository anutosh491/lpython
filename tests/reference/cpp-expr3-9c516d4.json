--- conflicted
+++ resolved
@@ -6,11 +6,7 @@
     "outfile": null,
     "outfile_hash": null,
     "stdout": "cpp-expr3-9c516d4.stdout",
-<<<<<<< HEAD
     "stdout_hash": "bfca607c13c2139925c0353cb21f8d918e0f9726fefd400b940e875f",
-=======
-    "stdout_hash": "1d13d271de569db70607c1811c0c719440ae26a7fd5a357c8910a78a",
->>>>>>> e917d1f6
     "stderr": null,
     "stderr_hash": null,
     "returncode": 0
