{
    "basename": "asr-derived_types_01-960dafe",
    "cmd": "lfortran --show-asr --no-color {infile} -o {outfile}",
    "infile": "tests/../integration_tests/derived_types_01.f90",
    "infile_hash": "0ab6e47ff2b530c1b0fe16617b37722700952bcc28e8e8cb2f5f0ba9",
    "outfile": null,
    "outfile_hash": null,
    "stdout": "asr-derived_types_01-960dafe.stdout",
<<<<<<< HEAD
    "stdout_hash": "a08ef19630f4945e179d72781297127aba8da925121c578419f32542",
=======
    "stdout_hash": "007a36beef3b2df6c869bc9f44e06ee956be85f4f5011dd31518b44b",
>>>>>>> f3f7aba1
    "stderr": null,
    "stderr_hash": null,
    "returncode": 0
}<|MERGE_RESOLUTION|>--- conflicted
+++ resolved
@@ -6,11 +6,7 @@
     "outfile": null,
     "outfile_hash": null,
     "stdout": "asr-derived_types_01-960dafe.stdout",
-<<<<<<< HEAD
-    "stdout_hash": "a08ef19630f4945e179d72781297127aba8da925121c578419f32542",
-=======
-    "stdout_hash": "007a36beef3b2df6c869bc9f44e06ee956be85f4f5011dd31518b44b",
->>>>>>> f3f7aba1
+    "stdout_hash": "63d6dc7d5af13abfe0d8ff86ce4d83bba0e466ff25ea694d718b530a",
     "stderr": null,
     "stderr_hash": null,
     "returncode": 0
