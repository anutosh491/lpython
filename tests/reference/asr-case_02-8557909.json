{
    "basename": "asr-case_02-8557909",
    "cmd": "lfortran --show-asr --no-color {infile} -o {outfile}",
    "infile": "tests/../integration_tests/case_02.f90",
    "infile_hash": "7bbee224aea840614c0a2aef486a632a1120b0926e9f038ef87d47c1",
    "outfile": null,
    "outfile_hash": null,
    "stdout": "asr-case_02-8557909.stdout",
<<<<<<< HEAD
    "stdout_hash": "3d5b1a844d4784659c5ef4872baedc050475841d9401e2d0e317e55b",
=======
    "stdout_hash": "be5c081e43db87d5c7dc8ade31cb2eafb6cd7dfc9add89cae385816d",
>>>>>>> f2854dd4
    "stderr": null,
    "stderr_hash": null,
    "returncode": 0
}<|MERGE_RESOLUTION|>--- conflicted
+++ resolved
@@ -6,11 +6,7 @@
     "outfile": null,
     "outfile_hash": null,
     "stdout": "asr-case_02-8557909.stdout",
-<<<<<<< HEAD
-    "stdout_hash": "3d5b1a844d4784659c5ef4872baedc050475841d9401e2d0e317e55b",
-=======
     "stdout_hash": "be5c081e43db87d5c7dc8ade31cb2eafb6cd7dfc9add89cae385816d",
->>>>>>> f2854dd4
     "stderr": null,
     "stderr_hash": null,
     "returncode": 0
