{
    "basename": "asr-arrays_06-9c8a08b",
    "cmd": "lfortran --show-asr --no-color {infile} -o {outfile}",
    "infile": "tests/../integration_tests/arrays_06.f90",
    "infile_hash": "a4c39183fd67961c13cfe82b7a1c45556b6d9ca3c31f9aa3e9c8350f",
    "outfile": null,
    "outfile_hash": null,
    "stdout": "asr-arrays_06-9c8a08b.stdout",
<<<<<<< HEAD
    "stdout_hash": "83b0cc9eb062b5c3234c070a3e5aaf6d79b5e7358bdaf59499129645",
=======
    "stdout_hash": "aefbaf01498e9193d8186949a309b5a6d1e75ed5d83b45f36227d25e",
>>>>>>> d5c90ec1
    "stderr": null,
    "stderr_hash": null,
    "returncode": 0
}<|MERGE_RESOLUTION|>--- conflicted
+++ resolved
@@ -6,11 +6,7 @@
     "outfile": null,
     "outfile_hash": null,
     "stdout": "asr-arrays_06-9c8a08b.stdout",
-<<<<<<< HEAD
-    "stdout_hash": "83b0cc9eb062b5c3234c070a3e5aaf6d79b5e7358bdaf59499129645",
-=======
-    "stdout_hash": "aefbaf01498e9193d8186949a309b5a6d1e75ed5d83b45f36227d25e",
->>>>>>> d5c90ec1
+    "stdout_hash": "11fd7bc08863b7e696dbe9c59af0c6272ea9fe766267874ead009d42",
     "stderr": null,
     "stderr_hash": null,
     "returncode": 0
