-- This is an Abstract Syntax Description Lanuguage (ASDL) that describes the
-- Fortran's Abstract Syntax Tree (AST). See [1] for a short background
-- information and motivation and see the paper [2] for a detailed motivation,
-- explanation and specification of the language. See [3] for further examples
-- of ASDL usage in a real compiler.
--
-- [1] https://eli.thegreenplace.net/2014/06/04/using-asdl-to-describe-asts-in-compilers/
-- [2] Wang, D. C., Appel, A. W., Korn, J. L., & Serra, C. S. (1997). The Zephyr Abstract Syntax Description Language. USENIX Conference on Domain-Specific Languages, (October), 213–228.
-- [3] https://arxiv.org/abs/cs/9810013
--
-- ASDL's builtin types are:
--   * identifier
--   * int (signed integers of infinite precision)
--   * string
-- We extend these by:
--   * node (any ASDL node)
--   * bool
--
-- Specific tools may choose to produce language interfaces that represent
-- these types and the ASDL tree in a language specific way (e.g. use finite
-- precision integers and signal an error otherwise).
--
-- At the AST level we strictly only represent local syntax (no semantics). That
-- way each syntax construct is parsed locally, no need to do any non-local
-- lookups to figure out what AST node to construct. That is the job of the AST
-- to ASR conversion to do non-local lookups to figure out what is what (i.e.,
-- disambiguate) and report any errors.

module AST {

unit
    = TranslationUnit(node* items)

mod
    = Module(identifier name, unit_decl1* use, implicit_statement* implicit,
        unit_decl2* decl, program_unit* contains)
    | Submodule(identifier id, identifier? parent_name, identifier name,
        unit_decl1* use, implicit_statement* implicit,
        unit_decl2* decl, program_unit* contains)
    | BlockData(identifier? name, unit_decl1* use,
        implicit_statement* implicit, unit_decl2* decl)
    | Program(identifier name, unit_decl1* use, implicit_statement* implicit,
        unit_decl2* decl, stmt* body, program_unit* contains)

program_unit
    = Subroutine(identifier name, arg* args, decl_attribute* attributes,
        bind? bind, unit_decl1* use, import_statement* import,
        implicit_statement* implicit, unit_decl2* decl,
        stmt* body, program_unit* contains)
    | Procedure(identifier name, arg* args, decl_attribute* attributes,
        unit_decl1* use, import_statement* import, implicit_statement* implicit,
        unit_decl2* decl, stmt* body, program_unit* contains)
    | Function(identifier name, arg* args, decl_attribute* attributes,
        expr? return_var, bind? bind, unit_decl1* use, import_statement* import,
        implicit_statement* implicit, unit_decl2* decl, stmt* body,
        program_unit* contains)

unit_decl1
    = Use(decl_attribute* nature, identifier module, use_symbol* symbols,
        bool only_present)

unit_decl2
    = Declaration(decl_attribute? vartype, decl_attribute* attributes,
        var_sym* syms)
    | Interface(interface_header header, interface_item* items)
    | DerivedType(identifier name, decl_attribute* attrtype,
        unit_decl2* items, procedure_decl* contains)
    | Enum(decl_attribute* attr, unit_decl2* items)

interface_header
    = InterfaceHeader()
    | InterfaceHeaderName(identifier name)
    | InterfaceHeaderAssignment()
    | InterfaceHeaderOperator(intrinsicop op)
    | InterfaceHeaderDefinedOperator(string operator_name)
    | AbstractInterfaceHeader()

interface_item
    = InterfaceProc(program_unit proc)
    | InterfaceModuleProcedure(identifier* names, decl_attribute* attributes)

import_statement
    = Import(identifier* symbols, import_modifier mod)

import_modifier
    = ImportDefault
    | ImportOnly
    | ImportNone
    | ImportAll

implicit_statement
    = ImplicitNone(implicit_none_spec* specs)
    | Implicit(decl_attribute type, letter_spec* kind, letter_spec* specs)

implicit_none_spec
    = ImplicitNoneExternal(int dummy)
    | ImplicitNoneType()

letter_spec
    = LetterSpec(identifier? start, identifier end)

stmt
-- Single-line statements (each has a `label`):
    = Allocate(int label, fnarg* args, keyword* keywords)
    | Assign(int label, int assign_label, identifier variable)
    | Assignment(int label, expr target, expr value)
    | Associate(int label, expr target, expr value)
    | Backspace(int label, expr* args, keyword* kwargs)
    | Close(int label, expr* args, keyword* kwargs)
    | Continue(int label)
    | Cycle(int label, identifier? stmt_name)
    | Deallocate(int label, fnarg* args, keyword* keywords)
    | Endfile(int label, expr* args, keyword* kwargs)
    | ErrorStop(int label, expr? code, expr? quiet)
    | EventPost(int label, expr variable, event_attribute* stat)
    | EventWait(int label, expr variable, event_attribute* spec)
    | Exit(int label, identifier? stmt_name)
    | Flush(int label, expr* args, keyword* kwargs)
    | ForAllSingle(int label, identifier? stmt_name,
            concurrent_control *control, expr? mask, stmt assign)
    | Format(int label, string fmt)
    | GoTo(int label, expr goto_label, expr* labels)
    | Inquire(int label, expr* args, keyword* kwargs, expr* values)
    | Nullify(int label, expr* args, keyword* kwargs)
    | Open(int label, expr* args, keyword* kwargs)
    | Return(int label, expr? value)
    | Print(int label, expr? fmt, expr* values)
    | Read(int label, expr? format, argstar* args,
            kw_argstar* kwargs, expr* values)
    | Rewind(int label, expr* args, keyword* kwargs)
    | Stop(int label, expr? code, expr? quiet)
    | SubroutineCall(int label, identifier name, struct_member* member,
            fnarg* args, keyword* keywords)
    | SyncAll(int label, event_attribute* stat)
    | Write(int label, argstar* args, kw_argstar* kwargs, expr* values)

-- Multi-line statements (each has a `label` and `stmt_name`):
    | AssociateBlock(int label, identifier? stmt_name, var_sym* syms,
            stmt* body)
    | Block(int label, identifier? stmt_name, unit_decl1* use,
            import_statement* import,unit_decl2* decl, stmt* body)
    | Critical(int label, identifier? stmt_name, event_attribute* sync_stat,
            stmt* body)
    | DoConcurrentLoop(int label, identifier? stmt_name,
            concurrent_control *control, expr? mask,
            concurrent_locality* locality, stmt* body)
    | DoLoop(int label, identifier? stmt_name, int do_label, identifier? var,
            expr? start, expr? end, expr? increment, stmt* body)
    | ForAll(int label, identifier? stmt_name,
            concurrent_control *control, expr? mask,
            concurrent_locality* locality, stmt* body)
    | If(int label, identifier? stmt_name, expr test, stmt* body, stmt* orelse)
    | IfArithmetic(int label, identifier? stmt_name, expr test, int lt_label, int eq_label, int gt_label)
    | Select(int label, identifier? stmt_name, expr test, case_stmt* body)
    | SelectRank(int label, identifier? stmt_name, identifier? assoc_name,
            expr selector, rank_stmt* body)
    | SelectType(int label, identifier? stmt_name, identifier? assoc_name,
            expr selector, type_stmt* body)
    | Where(int label, identifier? stmt_name, expr test, stmt* body,
            stmt* orelse)
    | WhileLoop(int label, identifier? stmt_name, expr test, stmt* body)

expr
    = BoolOp(expr left, boolop op, expr right)
    | BinOp(expr left, operator op, expr right)
    | DefBinOp(expr left, string op, expr right)
    | StrOp(expr left, stroperator op, expr right)
    | UnaryOp(unaryop op, expr operand)
    | Compare(expr left, cmpop op, expr right)
    | FuncCallOrArray(identifier func, struct_member* member,
        fnarg* args, keyword* keywords, fnarg* subargs)
    | CoarrayRef(identifier name, struct_member* member,
        fnarg* args, keyword* fnkw, coarrayarg* coargs, keyword* cokw)
    | ArrayInitializer(decl_attribute? vartype, expr* args)
    | ImpliedDoLoop(expr* values, identifier var, expr start, expr end,
        expr? increment)
    | Num(int n, string? kind)
    | Real(string n)
    | Complex(expr re, expr im)
    | String(string s)
    | BOZ(string s)
    | Name(identifier id, struct_member* member)
    | Logical(bool value)
    | DataImpliedDo(expr* object_list, decl_attribute? type,
        identifier var, expr start, expr end, expr? increment)
    | Parenthesis(expr operand)

boolop = And | Or | Eqv | NEqv

operator = Add | Sub | Mul | Div | Pow

stroperator = Concat

unaryop = Invert | Not | UAdd | USub

cmpop = Eq | NotEq | Lt | LtE | Gt | GtE

intrinsicop
    = AND | OR | EQV | NEQV
    | PLUS | MINUS | STAR | DIV | POW
    | NOT
    | EQ | NOTEQ | LT | LTE | GT | GTE
    | CONCAT

procedure_decl
    = DerivedTypeProc(identifier? name, decl_attribute* attr,
        use_symbol* symbols)
    | GenericOperator(decl_attribute* attr, intrinsicop op, identifier* names)
    | GenericDefinedOperator(decl_attribute* attr, string optype,
        identifier* names)
    | GenericAssignment(decl_attribute* attr, identifier* names)
    | GenericName(decl_attribute* attr, identifier name, identifier* names)
    | FinalName(identifier name)
    | Private()

decl_attribute
    = AttrBind(identifier name)
    | AttrData(expr* object, expr* value)
    | AttrDimension(dimension* dim)
    | AttrCodimension(codimension* codim)
    | AttrEquivalence(equi* args)
    | AttrExtends(identifier name)
    | AttrIntent(attr_intent intent)
    | AttrNamelist(identifier name)
    | AttrPass(identifier? name)
    | SimpleAttribute(simple_attribute attr)
    | AttrType(decl_type type, kind_item* kind, identifier? name, symbol sym)
    | AttrAssignment()
    | AttrIntrinsicOperator(intrinsicop op)
    | AttrDefinedOperator(string op_name)

simple_attribute
    = AttrAbstract
    | AttrAllocatable
    | AttrAsynchronous
    | AttrCommon
    | AttrContiguous
    | AttrDeferred
    | AttrElemental
    | AttrEnumerator
    | AttrExternal
    | AttrImpure
    | AttrIntrinsic
    | AttrModule
    | AttrNoPass
    | AttrNonDeferred
    | AttrNon_Intrinsic
    | AttrOptional
    | AttrParameter
    | AttrPointer
    | AttrPrivate
    | AttrProtected
    | AttrPublic
    | AttrPure
    | AttrRecursive
    | AttrSave
    | AttrSequence
    | AttrTarget
    | AttrValue
    | AttrVolatile

attr_intent = In | Out | InOut

decl_type
    = TypeClass
    | TypeCharacter
    | TypeComplex
    | TypeDoublePrecision
    | TypeInteger
    | TypeLogical
    | TypeProcedure
    | TypeReal
    | TypeType

event_attribute
    = AttrStat(identifier variable)
    | AttrErrmsg(identifier variable)
    | AttrEventWaitKwArg(identifier id, expr value)

var_sym = (identifier? name, dimension* dim, codimension* codim,
 expr? initializer, symbol sym, decl_attribute? spec)

kind_item = (identifier? id, expr? value, kind_item_type type)

kind_item_type = Star | Colon | Value

dimension = (expr? start, expr? end, dimension_type end_star)
dimension_type = DimensionExpr | DimensionStar | AssumedRank

codimension = (expr? start, expr? end, codimension_type end_star)
codimension_type = CodimensionExpr | CodimensionStar

<<<<<<< HEAD
symbol = None | Assign | Equal | Asterisk | Slash
=======
symbol = None | Arrow | Equal | Asterisk | DoubleAsterisk
>>>>>>> 6d41228a

equi = (expr* set_list)

-- Encoding of an array dimension declaration:
--           start      end     end_star
-- Declaration:
-- X(n)       1          n       Expr   # Note: X(n) is equivalent to X(1:n)
-- X(:)       ()         ()      Expr
-- X(a:)      a          ()      Expr
-- X(:b)      ()         b       Expr
-- X(a:b)     a          b       Expr
-- X(*)       ()         ()      Star
-- X(a:*)     a          ()      Star


-- Null for `expr` means it's a star
kw_argstar = (identifier arg, expr? value)
argstar = (expr? value)

-- The identifier is wrapped up in a product type so that location information
-- is included:
arg = (identifier arg)


-- Encoding of array elements and sections in fnarg:
--           start      end     step
-- element:
-- X(i)       ()         i       ()
-- section:
-- X(:)       ()         ()      1
-- X(a:)      a          ()      1
-- X(:b)      ()         b       1
-- X(a:b)     a          b       1
-- X(::c)     ()         ()      c
-- X(a::c)    a          ()      c
-- X(:b:c)    ()         b       c
-- X(a:b:c)   a          b       c
--
fnarg = (expr? start, expr? end, expr? step)

coarrayarg = (expr? start, expr? end, expr? step, codimension_type star)

keyword = (identifier arg, expr value)

struct_member = (identifier name, fnarg* args)

bind = Bind(expr* args, keyword* kwargs)

array_index = ArrayIndex(expr? left, expr? right, expr? step)

case_stmt
    = CaseStmt(case_cond* test, stmt* body)
    | CaseStmt_Default(stmt* body)

case_cond
    = CaseCondExpr(expr cond)
    | CaseCondRange(expr? start, expr? end)

rank_stmt
    = RankExpr(expr value, stmt* body)
    | RankStar(stmt* body)
    | RankDefault(stmt* body)

type_stmt
    = TypeStmtName(identifier? name, stmt* body)
    | TypeStmtType(decl_attribute? vartype, stmt* body)
    | ClassStmt(identifier? id, stmt* body)
    | ClassDefault(stmt* body)

use_symbol
    = UseSymbol(identifier sym, identifier? rename)
    | UseAssignment()
    | IntrinsicOperator(intrinsicop op)
    | DefinedOperator(string opName)
    | RenameOperator(string local_defop, string use_defop)

concurrent_control = ConcurrentControl(identifier? var, expr? start, expr? end, expr? increment)

concurrent_locality
    = ConcurrentLocal(identifier *vars)
    | ConcurrentLocalInit(identifier *vars)
    | ConcurrentShared(identifier *vars)
    | ConcurrentDefault()
    | ConcurrentReduce(reduce_op op, identifier *vars)

reduce_op = ReduceAdd | ReduceMul | ReduceMIN | ReduceMAX

}<|MERGE_RESOLUTION|>--- conflicted
+++ resolved
@@ -290,11 +290,7 @@
 codimension = (expr? start, expr? end, codimension_type end_star)
 codimension_type = CodimensionExpr | CodimensionStar
 
-<<<<<<< HEAD
-symbol = None | Assign | Equal | Asterisk | Slash
-=======
-symbol = None | Arrow | Equal | Asterisk | DoubleAsterisk
->>>>>>> 6d41228a
+symbol = None | Arrow | Equal | Asterisk | DoubleAsterisk | Slash
 
 equi = (expr* set_list)
 
