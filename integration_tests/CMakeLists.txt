--- conflicted
+++ resolved
@@ -134,11 +134,8 @@
 RUN(NAME expr_06             LABELS cpython llvm)
 RUN(NAME expr_07             LABELS cpython llvm)
 RUN(NAME expr_08             LABELS llvm c)
-<<<<<<< HEAD
 RUN(NAME expr_09             LABELS cpython llvm)
-=======
 RUN(NAME expr_10             LABELS cpython)
->>>>>>> 1ed8cb81
 RUN(NAME test_types_01       LABELS cpython llvm)
 RUN(NAME test_str_01         LABELS cpython llvm)
 RUN(NAME test_str_02         LABELS cpython llvm)
